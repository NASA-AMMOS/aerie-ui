--- conflicted
+++ resolved
@@ -243,16 +243,6 @@
     }
 
     return `
-<<<<<<< HEAD
-      <div>
-        Id: ${id}
-        <br>
-        Resource Name: ${point.name}
-        <br>
-        Time: ${getDoyTime(new Date(x))} UTC
-        <br>
-        Value: ${y}
-=======
       <div class='tooltip-row-container'>
         <div class='tooltip-row'>
           <span>Resource Name:</span>
@@ -264,7 +254,7 @@
         <div class='tooltip-row'>
           <span>Time:</span>
           <span class='tooltip-value-highlight st-typography-medium'>
-            ${getDoyTime(new Date(x))}
+            ${getDoyTime(new Date(x))} UTC
           </span>
         </div>
         <div class='tooltip-row'>
@@ -273,7 +263,6 @@
             ${y}${unit ? ` (${unit})` : ''}
           </span>
         </div>
->>>>>>> c6bd0338
       </div>
     `;
   }
@@ -320,16 +309,6 @@
     }
 
     return `
-<<<<<<< HEAD
-      <div>
-        Id: ${id}
-        <br>
-        Resource Name: ${point.name}
-        <br>
-        Start: ${getDoyTime(new Date(x))} UTC
-        <br>
-        Value: ${point.label.text}
-=======
       <div class='tooltip-row-container'>
         <div class='tooltip-row'>
           <span>Resource Name:</span>
@@ -341,7 +320,7 @@
         <div class='tooltip-row'>
           <span>Start:</span>
           <span class='tooltip-value-highlight st-typography-medium'>
-            ${getDoyTime(new Date(x))}
+            ${getDoyTime(new Date(x))} UTC
           </span>
         </div>
         <div class='tooltip-row'>
@@ -350,7 +329,6 @@
             ${point.label.text}
           </span>
         </div>
->>>>>>> c6bd0338
       </div>
     `;
   }
