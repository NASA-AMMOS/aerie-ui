--- conflicted
+++ resolved
@@ -37,13 +37,9 @@
   import type { User } from '../../types/app';
   import type { IOutputFormat, Parcel } from '../../types/sequencing';
   import { setupLanguageSupport } from '../../utilities/codemirror';
-  import { setupVmlLanguageSupport, vmlLinter } from '../../utilities/codemirror/vml';
   import effects from '../../utilities/effects';
   import { downloadBlob, downloadJSON } from '../../utilities/generic';
-  import { seqJsonLinter } from '../../utilities/sequence-editor/seq-json-linter';
-  import { sequenceAutoIndent } from '../../utilities/sequence-editor/sequence-autoindent';
-  import { sequenceCompletion } from '../../utilities/sequence-editor/sequence-completion';
-  import { sequenceLinter } from '../../utilities/sequence-editor/sequence-linter';
+  import { inputLinter, outputLinter } from '../../utilities/sequence-editor/extension-points';
   import { sequenceTooltip } from '../../utilities/sequence-editor/sequence-tooltip';
   import { showFailureToast, showSuccessToast } from '../../utilities/toast';
   import { tooltip } from '../../utilities/tooltip';
@@ -74,6 +70,7 @@
   let compartmentSeqLanguage: Compartment;
   let compartmentSeqLinter: Compartment;
   let compartmentSeqTooltip: Compartment;
+  let compartmentSeqAutocomplete: Compartment;
   let channelDictionary: ChannelDictionary | null;
   let commandDictionary: CommandDictionary | null;
   let disableCopyAndExport: boolean = true;
@@ -90,11 +87,6 @@
   let toggleSeqJsonPreview: boolean = false;
 
   $: {
-    outputFormats = $outputFormat;
-    selectedOutputFormat = outputFormats[0];
-  }
-
-  $: {
     loadSequenceAdaptation(parcel?.sequence_adaptation_id);
   }
 
@@ -125,78 +117,6 @@
   }
 
   $: {
-<<<<<<< HEAD
-    if (editorSequenceView) {
-      const unparsedCommandDictionary = $commandDictionaries.find(cd => cd.id === parcel?.command_dictionary_id);
-      if (sequenceName.endsWith('.vml')) {
-        if (unparsedCommandDictionary) {
-          getParsedCommandDictionary(unparsedCommandDictionary, user).then(parsedCommandDictionary => {
-            commandDictionary = parsedCommandDictionary;
-            editorSequenceView.dispatch({
-              effects: compartmentSeqLanguage.reconfigure(setupVmlLanguageSupport()),
-            });
-            editorSequenceView.dispatch({
-              effects: compartmentSeqLinter.reconfigure(vmlLinter(commandDictionary)),
-            });
-          });
-        }
-      } else {
-        const unparsedChannelDictionary = $channelDictionaries.find(cd => cd.id === parcel?.channel_dictionary_id);
-        const unparsedParameterDictionaries = $parameterDictionariesStore.filter(pd => {
-          const parameterDictionary = $parcelToParameterDictionaries.find(p => p.parameter_dictionary_id === pd.id);
-
-          if (parameterDictionary) {
-            return pd;
-          }
-        });
-
-        if (unparsedCommandDictionary) {
-          Promise.all([
-            getParsedCommandDictionary(unparsedCommandDictionary, user),
-            unparsedChannelDictionary ? getParsedChannelDictionary(unparsedChannelDictionary, user) : null,
-            ...unparsedParameterDictionaries.map(unparsedParameterDictionary => {
-              return getParsedParameterDictionary(unparsedParameterDictionary, user);
-            }),
-          ]).then(([parsedCommandDictionary, parsedChannelDictionary, ...parsedParameterDictionaries]) => {
-            const nonNullParsedParameterDictionaries = parsedParameterDictionaries.filter(
-              (pd): pd is ParameterDictionary => !!pd,
-            );
-
-            channelDictionary = parsedChannelDictionary;
-            commandDictionary = parsedCommandDictionary;
-            parameterDictionaries = nonNullParsedParameterDictionaries;
-
-            // Reconfigure sequence editor.
-            editorSequenceView.dispatch({
-              effects: compartmentSeqLanguage.reconfigure(
-                setupLanguageSupport(
-                  sequenceCompletion(
-                    parsedChannelDictionary,
-                    parsedCommandDictionary,
-                    nonNullParsedParameterDictionaries,
-                  ),
-                ),
-              ),
-            });
-            editorSequenceView.dispatch({
-              effects: compartmentSeqLinter.reconfigure(
-                sequenceLinter(parsedChannelDictionary, parsedCommandDictionary, nonNullParsedParameterDictionaries),
-              ),
-            });
-            editorSequenceView.dispatch({
-              effects: compartmentSeqTooltip.reconfigure(
-                sequenceTooltip(parsedChannelDictionary, parsedCommandDictionary, nonNullParsedParameterDictionaries),
-              ),
-            });
-
-            // Reconfigure seq JSON editor.
-            editorSeqJsonView.dispatch({
-              effects: compartmentSeqJsonLinter.reconfigure(seqJsonLinter(parsedCommandDictionary)),
-            });
-          });
-        }
-      }
-=======
     const unparsedChannelDictionary = $channelDictionaries.find(cd => cd.id === parcel?.channel_dictionary_id);
     const unparsedCommandDictionary = $commandDictionaries.find(cd => cd.id === parcel?.command_dictionary_id);
     const unparsedParameterDictionaries = $parameterDictionariesStore.filter(pd => {
@@ -227,29 +147,31 @@
 
         // Reconfigure sequence editor.
         editorSequenceView.dispatch({
-          effects: compartmentSeqLanguage.reconfigure(
-            setupLanguageSupport(
-              sequenceCompletion(parsedChannelDictionary, parsedCommandDictionary, nonNullParsedParameterDictionaries),
+          effects: [
+            compartmentSeqLanguage.reconfigure(
+              setupLanguageSupport(
+                $sequenceAdaptation.autoComplete(
+                  parsedChannelDictionary,
+                  parsedCommandDictionary,
+                  nonNullParsedParameterDictionaries,
+                ),
+              ),
             ),
-          ),
-        });
-        editorSequenceView.dispatch({
-          effects: compartmentSeqLinter.reconfigure(
-            sequenceLinter(parsedChannelDictionary, parsedCommandDictionary, nonNullParsedParameterDictionaries),
-          ),
-        });
-        editorSequenceView.dispatch({
-          effects: compartmentSeqTooltip.reconfigure(
-            sequenceTooltip(parsedChannelDictionary, parsedCommandDictionary, nonNullParsedParameterDictionaries),
-          ),
+            compartmentSeqLinter.reconfigure(
+              inputLinter(parsedChannelDictionary, parsedCommandDictionary, nonNullParsedParameterDictionaries),
+            ),
+            compartmentSeqTooltip.reconfigure(
+              sequenceTooltip(parsedChannelDictionary, parsedCommandDictionary, nonNullParsedParameterDictionaries),
+            ),
+            compartmentSeqAutocomplete.reconfigure(indentService.of($sequenceAdaptation.autoIndent())),
+          ],
         });
 
         // Reconfigure seq JSON editor.
         editorOutputView.dispatch({
-          effects: compartmentSeqJsonLinter.reconfigure(seqJsonLinter(parsedCommandDictionary, selectedOutputFormat)),
+          effects: compartmentSeqJsonLinter.reconfigure(outputLinter(parsedCommandDictionary, selectedOutputFormat)),
         });
       });
->>>>>>> acdf9791
     }
   }
 
@@ -258,6 +180,7 @@
     compartmentSeqLanguage = new Compartment();
     compartmentSeqLinter = new Compartment();
     compartmentSeqTooltip = new Compartment();
+    compartmentSeqAutocomplete = new Compartment();
 
     editorSequenceView = new EditorView({
       doc: sequenceDefinition,
@@ -266,12 +189,12 @@
         EditorView.lineWrapping,
         EditorView.theme({ '.cm-gutter': { 'min-height': `${clientHeightGridRightTop}px` } }),
         lintGutter(),
-        compartmentSeqLanguage.of(setupLanguageSupport(sequenceCompletion(null, null, []))),
-        compartmentSeqLinter.of(sequenceLinter()),
+        compartmentSeqLanguage.of(setupLanguageSupport($sequenceAdaptation.autoComplete(null, null, []))),
+        compartmentSeqLinter.of(inputLinter()),
         compartmentSeqTooltip.of(sequenceTooltip()),
         EditorView.updateListener.of(debounce(sequenceUpdateListener, 250)),
         EditorView.updateListener.of(selectedCommandUpdateListener),
-        indentService.of(sequenceAutoIndent()),
+        compartmentSeqAutocomplete.of(indentService.of($sequenceAdaptation.autoIndent())),
         EditorState.readOnly.of(readOnly),
       ],
       parent: editorSequenceDiv,
@@ -286,7 +209,7 @@
         EditorView.editable.of(false),
         lintGutter(),
         json(),
-        compartmentSeqJsonLinter.of(seqJsonLinter()),
+        compartmentSeqJsonLinter.of(outputLinter()),
         EditorState.readOnly.of(readOnly),
       ],
       parent: editorOutputDiv,
@@ -312,6 +235,9 @@
     } else {
       resetSequenceAdaptation();
     }
+
+    outputFormats = $outputFormat;
+    selectedOutputFormat = outputFormats[0];
   }
 
   function resetSequenceAdaptation(): void {
@@ -352,14 +278,14 @@
     const fileExtension = `${sequenceName}.${selectedOutputFormat?.fileExtension}`;
 
     if (outputFormat?.fileExtension === 'json') {
-      downloadJSON(editorOutputView.state.doc.toJSON(), fileExtension);
+      downloadJSON(JSON.parse(editorOutputView.state.doc.toString()), fileExtension);
     } else {
       downloadBlob(new Blob([editorOutputView.state.doc.toString()], { type: 'text/plain' }), fileExtension);
     }
   }
 
   function downloadInputFormat() {
-    downloadBlob(new Blob([editorOutputView.state.doc.toString()], { type: 'text/plain' }), `${sequenceName}.txt`);
+    downloadBlob(new Blob([editorSequenceView.state.doc.toString()], { type: 'text/plain' }), `${sequenceName}.txt`);
   }
 
   async function copyOutputFormatToClipboard() {
