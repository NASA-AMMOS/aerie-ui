--- conflicted
+++ resolved
@@ -6,11 +6,7 @@
   import { indentService, syntaxTree } from '@codemirror/language';
   import { lintGutter } from '@codemirror/lint';
   import { Compartment, EditorState, Prec } from '@codemirror/state';
-<<<<<<< HEAD
-  import type { ViewUpdate } from '@codemirror/view';
-=======
   import { Decoration, ViewPlugin, type DecorationSet, type ViewUpdate } from '@codemirror/view';
->>>>>>> ed2d2b6a
   import type { SyntaxNode } from '@lezer/common';
   import type { ChannelDictionary, CommandDictionary, ParameterDictionary } from '@nasa-jpl/aerie-ampcs';
   import ChevronDownIcon from '@nasa-jpl/stellar/icons/chevron_down.svg?component';
@@ -42,7 +38,6 @@
   import type { User } from '../../types/app';
   import type { IOutputFormat, Parcel } from '../../types/sequencing';
   import { setupLanguageSupport } from '../../utilities/codemirror';
-<<<<<<< HEAD
   import {
     blockHighlighter,
     blockTheme,
@@ -52,9 +47,7 @@
   import { vmlAutoComplete } from '../../utilities/codemirror/vml-adaptation';
   import { vmlLinter } from '../../utilities/codemirror/vml-linter';
   import { vmlTooltip } from '../../utilities/codemirror/vml-tooltip';
-=======
   import { computeBlocks, isBlockCommand } from '../../utilities/codemirror/custom-folder';
->>>>>>> ed2d2b6a
   import effects from '../../utilities/effects';
   import { downloadBlob, downloadJSON } from '../../utilities/generic';
   import { inputLinter, outputLinter } from '../../utilities/sequence-editor/extension-points';
@@ -127,10 +120,7 @@
         dispatch: transaction => editorSequenceView.update([transaction]),
         state: editorSequenceView.state,
       });
-<<<<<<< HEAD
-=======
       // clear selection
->>>>>>> ed2d2b6a
       editorSequenceView.update([
         editorSequenceView.state.update({
           selection: { anchor: 0, head: 0 },
