<svelte:options immutable={true} />

<script lang="ts">
  import { goto } from '$app/navigation';
  import { base } from '$app/paths';
<<<<<<< HEAD
  import { parcel, parcels, userSequenceFormColumns } from '../../stores/sequencing';
=======
  import type { ParameterDictionary } from '@nasa-jpl/aerie-ampcs';

  import { onDestroy } from 'svelte';
  import {
    parameterDictionaries as parameterDictionariesStore,
    parcel,
    parcelToParameterDictionaries,
    parcels,
    userSequenceFormColumns,
  } from '../../stores/sequencing';
>>>>>>> 481963f7
  import type { User, UserId } from '../../types/app';
  import { type UserSequence, type UserSequenceInsertInput } from '../../types/sequencing';
  import effects from '../../utilities/effects';
  import { isSaveEvent } from '../../utilities/keyboardEvents';
  import { parseSeqJsonFromFile, seqJsonToSequence } from '../../utilities/new-sequence-editor/from-seq-json';
  import { permissionHandler } from '../../utilities/permissionHandler';
  import { featurePermissions } from '../../utilities/permissions';
  import PageTitle from '../app/PageTitle.svelte';
  import CssGrid from '../ui/CssGrid.svelte';
  import CssGridGutter from '../ui/CssGridGutter.svelte';
  import Panel from '../ui/Panel.svelte';
  import SectionTitle from '../ui/SectionTitle.svelte';
  import SequenceEditor from './SequenceEditor.svelte';

  export let initialSequenceCreatedAt: string | null = null;
  export let initialSequenceDefinition: string = ``;
  export let initialSequenceId: number | null = null;
  export let initialSequenceName: string = '';
  export let initialSequenceOwner: UserId = '';
  export let initialSequenceParcelId: number | null = null;
  export let initialSequenceUpdatedAt: string | null = null;
  export let mode: 'create' | 'edit' = 'create';
  export let user: User | null;

  let hasPermission: boolean = false;
  let pageSubtitle: string = '';
  let pageTitle: string = '';
  let permissionError = 'You do not have permission to edit this sequence.';
  let saveButtonClass: 'primary' | 'secondary' = 'primary';
  let savedSequenceDefinition: string = mode === 'create' ? '' : initialSequenceDefinition;
  let seqJsonFiles: FileList;
  let sequenceCreatedAt: string | null = initialSequenceCreatedAt;
  let sequenceDefinition: string = initialSequenceDefinition;
  let sequenceId: number | null = initialSequenceId;
  let sequenceModified: boolean = false;
  let sequenceName: string = initialSequenceName;
  let sequenceOwner: UserId = initialSequenceOwner;
  let sequenceParcelId: number | null = initialSequenceParcelId;
  let savedSequenceName: string = sequenceName;
  let sequenceSeqJson: string = 'Seq JSON has not been generated yet';
  let sequenceUpdatedAt: string | null = initialSequenceUpdatedAt;
  let saveButtonEnabled: boolean = false;
  let saveButtonText: string = '';
  let savingSequence: boolean = false;

  $: saveButtonClass = sequenceModified && saveButtonEnabled ? 'primary' : 'secondary';
  $: saveButtonEnabled = sequenceParcelId !== null && sequenceDefinition !== '' && sequenceName !== '';
  $: sequenceModified = sequenceDefinition !== savedSequenceDefinition || sequenceName !== savedSequenceName;
  $: {
    hasPermission =
      mode === 'edit'
        ? featurePermissions.sequences.canUpdate(user, { owner: sequenceOwner })
        : featurePermissions.sequences.canCreate(user);
    permissionError = `You do not have permission to ${mode === 'edit' ? 'edit this' : 'create a'} sequence.`;
    pageTitle = mode === 'edit' ? 'Sequencing' : 'New Sequence';
    pageSubtitle = mode === 'edit' ? savedSequenceName : '';
    saveButtonText = mode === 'edit' && !sequenceModified ? 'Saved' : 'Save';
  }
  $: {
    if (sequenceParcelId) {
      $parcel = $parcels.find(p => p.id === sequenceParcelId) ?? null;

      loadSequenceAdaptation($parcel?.sequence_adaptation_id);
    }
  }

<<<<<<< HEAD
=======
  onDestroy(() => {
    resetSequenceAdaptation();
  });

  function resetSequenceAdaptation(): void {
    globalThis.CONDITIONAL_KEYWORDS = undefined;
    globalThis.LOOP_KEYWORDS = undefined;
    globalThis.GLOBALS = undefined;
    globalThis.ARG_DELEGATOR = undefined;
    globalThis.LINT = () => undefined;
    globalThis.TO_SEQ_JSON = () => undefined;
  }

>>>>>>> 481963f7
  async function loadSequenceAdaptation(id: number | null | undefined): Promise<void> {
    if (id) {
      const adaptation = await effects.getSequenceAdaptation(id, user);

      if (adaptation) {
        Function(adaptation.adaptation)();
      }
    } else {
      resetSequenceAdaptation();
    }
  }

  async function onSeqJsonInput(e: Event & { currentTarget: EventTarget & HTMLInputElement }) {
    const unparsedParameterDictionaries = $parameterDictionariesStore.filter(pd => {
      const parameterDictionary = $parcelToParameterDictionaries.find(p => p.parameter_dictionary_id === pd.id);

      if (parameterDictionary) {
        return pd;
      }
    });

    const [seqJson, parsedChannelDictionary, ...parsedParameterDictionaries] = await Promise.all([
      parseSeqJsonFromFile(e.currentTarget.files),
      $parcel?.channel_dictionary_id
        ? effects.getParsedAmpcsChannelDictionary($parcel?.channel_dictionary_id, user)
        : null,
      ...unparsedParameterDictionaries.map(unparsedParameterDictionary => {
        return effects.getParsedAmpcsParameterDictionary(unparsedParameterDictionary.id, user);
      }),
    ]);

    const sequence = seqJsonToSequence(
      seqJson,
      parsedParameterDictionaries.filter((pd): pd is ParameterDictionary => pd !== null),
      parsedChannelDictionary,
    );

    initialSequenceDefinition = sequence;
    sequenceSeqJson = '';
  }

  function onSequenceChange(event: CustomEvent) {
    sequenceDefinition = event.detail;
  }

  function onDidChangeModelContent(event: CustomEvent<{ value: string }>) {
    const { detail } = event;
    const { value } = detail;
    sequenceDefinition = value;
  }

  function onKeydown(event: KeyboardEvent): void {
    if (isSaveEvent(event)) {
      event.preventDefault();
      saveSequence();
    }
  }

  async function saveSequence() {
    if (saveButtonEnabled) {
      savingSequence = true;

      if (sequenceParcelId !== null) {
        if (mode === 'create') {
          const newSequence: UserSequenceInsertInput = {
            definition: sequenceDefinition,
            name: sequenceName,
            parcel_id: sequenceParcelId,
          };
          const newSequenceId = await effects.createUserSequence(newSequence, user);

          if (newSequenceId !== null) {
            goto(`${base}/sequencing/edit/${newSequenceId}`);
          }
        } else if (mode === 'edit' && sequenceId !== null) {
          const updatedSequence: Partial<UserSequence> = {
            definition: sequenceDefinition,
            name: sequenceName,
            parcel_id: sequenceParcelId,
          };
          const updated_at = await effects.updateUserSequence(sequenceId, updatedSequence, sequenceOwner, user);
          if (updated_at !== null) {
            sequenceUpdatedAt = updated_at;
          }
          savedSequenceDefinition = sequenceDefinition;
          savedSequenceName = sequenceName;
        }
      }
      savingSequence = false;
    }
  }
</script>

<svelte:window on:keydown={onKeydown} />

<PageTitle subTitle={pageSubtitle} title={pageTitle} />

<CssGrid bind:columns={$userSequenceFormColumns}>
  <Panel overflowYBody="hidden" padBody={false}>
    <svelte:fragment slot="header">
      <SectionTitle>{mode === 'create' ? 'New Sequence' : 'Edit Sequence'}</SectionTitle>

      <div class="right">
        <button class="st-button secondary ellipsis" on:click={() => goto(`${base}/sequencing`)}>
          {mode === 'create' ? 'Cancel' : 'Close'}
        </button>
        <button
          class="st-button {saveButtonClass} ellipsis"
          disabled={!saveButtonEnabled}
          use:permissionHandler={{
            hasPermission,
            permissionError,
          }}
          on:click={saveSequence}
        >
          {savingSequence ? 'Saving...' : saveButtonText}
        </button>
      </div>
    </svelte:fragment>

    <svelte:fragment slot="body">
      {#if mode === 'edit'}
        <fieldset>
          <label for="ruleId">ID</label>
          <input class="st-input w-100" disabled name="ruleId" value={sequenceId} />
        </fieldset>

        <fieldset>
          <label for="createdAt">Created At</label>
          <input class="st-input w-100" disabled name="createdAt" value={sequenceCreatedAt} />
        </fieldset>

        <fieldset>
          <label for="updatedAt">Updated At</label>
          <input class="st-input w-100" disabled name="updatedAt" value={sequenceUpdatedAt} />
        </fieldset>
      {/if}

      <fieldset>
        <label for="commandDictionary">Parcel (required)</label>
        <select
          bind:value={sequenceParcelId}
          class="st-select w-100"
          name="parcel"
          use:permissionHandler={{
            hasPermission,
            permissionError,
          }}
        >
          <option value={null} />
          {#each $parcels as parcel}
            <option value={parcel.id}>
              {parcel.name}
            </option>
          {/each}
        </select>
      </fieldset>

      <fieldset>
        <label for="sequenceName">Name (required)</label>
        <input
          bind:value={sequenceName}
          autocomplete="off"
          class="st-input w-100"
          name="sequenceName"
          placeholder="Enter Sequence Name"
          required
          use:permissionHandler={{
            hasPermission,
            permissionError,
          }}
        />
      </fieldset>

      <fieldset>
        <label for="seqJsonFile">Create Sequence from Seq JSON (optional)</label>
        <input
          bind:files={seqJsonFiles}
          class="w-100"
          name="seqJsonFile"
          type="file"
          on:change={onSeqJsonInput}
          use:permissionHandler={{
            hasPermission,
            permissionError,
          }}
        />
      </fieldset>
    </svelte:fragment>
  </Panel>

  <CssGridGutter track={1} type="column" />

  <SequenceEditor
    showCommandFormBuilder={true}
    sequenceDefinition={initialSequenceDefinition}
    {sequenceName}
    {sequenceSeqJson}
    title="{mode === 'create' ? 'New' : 'Edit'} Sequence - Definition Editor"
    {user}
    readOnly={!hasPermission}
    on:sequence={onSequenceChange}
    on:didChangeModelContent={onDidChangeModelContent}
  />
</CssGrid><|MERGE_RESOLUTION|>--- conflicted
+++ resolved
@@ -3,11 +3,7 @@
 <script lang="ts">
   import { goto } from '$app/navigation';
   import { base } from '$app/paths';
-<<<<<<< HEAD
-  import { parcel, parcels, userSequenceFormColumns } from '../../stores/sequencing';
-=======
   import type { ParameterDictionary } from '@nasa-jpl/aerie-ampcs';
-
   import { onDestroy } from 'svelte';
   import {
     parameterDictionaries as parameterDictionariesStore,
@@ -16,7 +12,6 @@
     parcels,
     userSequenceFormColumns,
   } from '../../stores/sequencing';
->>>>>>> 481963f7
   import type { User, UserId } from '../../types/app';
   import { type UserSequence, type UserSequenceInsertInput } from '../../types/sequencing';
   import effects from '../../utilities/effects';
@@ -83,8 +78,6 @@
     }
   }
 
-<<<<<<< HEAD
-=======
   onDestroy(() => {
     resetSequenceAdaptation();
   });
@@ -98,7 +91,6 @@
     globalThis.TO_SEQ_JSON = () => undefined;
   }
 
->>>>>>> 481963f7
   async function loadSequenceAdaptation(id: number | null | undefined): Promise<void> {
     if (id) {
       const adaptation = await effects.getSequenceAdaptation(id, user);
