import { goto } from '$app/navigation';
import { base } from '$app/paths';
import { env } from '$env/dynamic/public';
import {
  type ChannelDictionary as AmpcsChannelDictionary,
  type CommandDictionary as AmpcsCommandDictionary,
  type ParameterDictionary as AmpcsParameterDictionary,
} from '@nasa-jpl/aerie-ampcs';
import { get } from 'svelte/store';
import { DictionaryTypes } from '../enums/dictionaryTypes';
import { SchedulingType } from '../enums/scheduling';
import { SearchParameters } from '../enums/searchParameters';
import { Status } from '../enums/status';
import { activityDirectivesDB, selectedActivityDirectiveId } from '../stores/activities';
import {
  rawCheckConstraintsStatus,
  rawConstraintResponses,
  resetConstraintStoresForSimulation,
} from '../stores/constraints';
import { catchError, catchSchedulingError } from '../stores/errors';
import {
  createExpansionRuleError,
  creatingExpansionSequence,
  planExpansionStatus,
  savingExpansionRule,
  savingExpansionSet,
} from '../stores/expansion';
import { createExternalEventTypeError, creatingExternalEventType } from '../stores/external-event';
import {
  createDerivationGroupError,
  createExternalSourceError,
  createExternalSourceTypeError,
  creatingExternalSource,
  derivationGroupPlanLinkError,
  parsingError,
} from '../stores/external-source';
import { createModelError, creatingModel, models } from '../stores/model';
import { createPlanError, creatingPlan, planId } from '../stores/plan';
import { schedulingRequests, selectedSpecId } from '../stores/scheduling';
import { sequenceAdaptations } from '../stores/sequence-adaptation';
import { channelDictionaries, commandDictionaries, parameterDictionaries } from '../stores/sequencing';
import { selectedSpanId, simulationDataset, simulationDatasetId } from '../stores/simulation';
import { createTagError } from '../stores/tags';
import { applyViewUpdate, view, viewUpdateRow, viewUpdateTimeline } from '../stores/views';
import type {
  ActivityDirective,
  ActivityDirectiveDB,
  ActivityDirectiveId,
  ActivityDirectiveInsertInput,
  ActivityDirectiveRevision,
  ActivityDirectiveSetInput,
  ActivityDirectiveValidationStatus,
  ActivityPreset,
  ActivityPresetId,
  ActivityPresetInsertInput,
  ActivityPresetSetInput,
  ActivityType,
  ActivityTypeExpansionRules,
  PlanSnapshotActivity,
} from '../types/activity';
import type { ActivityMetadata } from '../types/activity-metadata';
import type { BaseUser, User, UserId } from '../types/app';
import type { ReqAuthResponse, ReqSessionResponse } from '../types/auth';
import type {
  ConstraintDefinition,
  ConstraintDefinitionInsertInput,
  ConstraintInsertInput,
  ConstraintMetadata,
  ConstraintMetadataSetInput,
  ConstraintModelSpecInsertInput,
  ConstraintPlanSpec,
  ConstraintPlanSpecInsertInput,
  ConstraintResponse,
  ConstraintResult,
} from '../types/constraint';
import type {
  ExpansionRule,
  ExpansionRuleInsertInput,
  ExpansionRuleSetInput,
  ExpansionRun,
  ExpansionSequence,
  ExpansionSequenceInsertInput,
  ExpansionSequenceToActivityInsertInput,
  ExpansionSet,
  SeqId,
} from '../types/expansion';
import type { Extension, ExtensionPayload } from '../types/extension';
import type {
  ExternalEvent,
  ExternalEventDB,
  ExternalEventInsertInput,
  ExternalEventJson,
  ExternalEventType,
  ExternalEventTypeInsertInput,
} from '../types/external-event';
import type {
  DerivationGroup,
  DerivationGroupInsertInput,
  ExternalSourceInsertInput,
  ExternalSourcePkey,
  ExternalSourceSlim,
  ExternalSourceType,
  ExternalSourceTypeInsertInput,
  PlanDerivationGroup,
} from '../types/external-source';
import type { Model, ModelInsertInput, ModelLog, ModelSchema, ModelSetInput, ModelSlim } from '../types/model';
import type { DslTypeScriptResponse, TypeScriptFile } from '../types/monaco';
import type {
  Argument,
  ArgumentsMap,
  EffectiveArguments,
  Parameter,
  ParameterValidationError,
  ParameterValidationResponse,
  ParametersMap,
} from '../types/parameter';
import type {
  PermissibleQueriesMap,
  PermissibleQueryResponse,
  PlanWithOwners,
  RolePermissionResponse,
  RolePermissionsMap,
} from '../types/permissions';
import type {
  Plan,
  PlanBranchRequestAction,
  PlanCollaborator,
  PlanForMerging,
  PlanInsertInput,
  PlanMergeConflictingActivity,
  PlanMergeNonConflictingActivity,
  PlanMergeRequestSchema,
  PlanMergeResolution,
  PlanMetadata,
  PlanSchema,
  PlanSlim,
} from '../types/plan';
import type { PlanSnapshot } from '../types/plan-snapshot';
import type {
  SchedulingConditionDefinition,
  SchedulingConditionDefinitionInsertInput,
  SchedulingConditionInsertInput,
  SchedulingConditionMetadata,
  SchedulingConditionMetadataResponse,
  SchedulingConditionMetadataSetInput,
  SchedulingConditionModelSpecificationInsertInput,
  SchedulingConditionPlanSpecInsertInput,
  SchedulingConditionPlanSpecification,
  SchedulingGoalDefinition,
  SchedulingGoalDefinitionInsertInput,
  SchedulingGoalInsertInput,
  SchedulingGoalMetadata,
  SchedulingGoalMetadataResponse,
  SchedulingGoalMetadataSetInput,
  SchedulingGoalModelSpecificationInsertInput,
  SchedulingGoalModelSpecificationSetInput,
  SchedulingGoalPlanSpecInsertInput,
  SchedulingGoalPlanSpecSetInput,
  SchedulingGoalPlanSpecification,
  SchedulingPlanSpecification,
  SchedulingPlanSpecificationInsertInput,
  SchedulingRequest,
  SchedulingResponse,
} from '../types/scheduling';
import type { ValueSchema } from '../types/schema';
import {
  type ChannelDictionary,
  type CommandDictionary,
  type GetSeqJsonResponse,
  type ParameterDictionary,
  type Parcel,
  type ParcelInsertInput,
  type ParcelToParameterDictionary,
  type SeqJson,
  type SequenceAdaptation,
  type UserSequence,
  type UserSequenceInsertInput,
  type Workspace,
} from '../types/sequencing';
import type {
  PlanDataset,
  Profile,
  Resource,
  ResourceType,
  SimulateResponse,
  Simulation,
  SimulationEvent,
  SimulationInitialUpdateInput,
  SimulationTemplate,
  SimulationTemplateInsertInput,
  SimulationTemplateSetInput,
  Span,
  SpanDB,
  Topic,
} from '../types/simulation';
import type {
  ActivityDirectiveTagsInsertInput,
  ConstraintDefinitionTagsInsertInput,
  ConstraintMetadataTagsInsertInput,
  ConstraintTagsInsertInput,
  ExpansionRuleTagsInsertInput,
  PlanSnapshotTagsInsertInput,
  PlanTagsInsertInput,
  SchedulingConditionDefinitionTagsInsertInput,
  SchedulingConditionMetadataTagsInsertInput,
  SchedulingGoalDefinitionTagsInsertInput,
  SchedulingGoalMetadataTagsInsertInput,
  SchedulingTagsInsertInput,
  Tag,
  TagsInsertInput,
  TagsSetInput,
} from '../types/tags';
import type { Row, Timeline } from '../types/timeline';
import type { View, ViewDefinition, ViewInsertInput, ViewSlim, ViewUpdateInput } from '../types/view';
import { ActivityDeletionAction } from './activities';
<<<<<<< HEAD
import { parseCdlDictionary, toAmpcsXml } from './codemirror/cdlDictionary';
import { convertToQuery, getSearchParameterNumber, setQueryParam } from './generic';
=======
import { compare, convertToQuery, getSearchParameterNumber, setQueryParam } from './generic';
>>>>>>> 5e8d88a9
import gql, { convertToGQLArray } from './gql';
import {
  showConfirmModal,
  showCreateGroupsOrTypes,
  showCreatePlanBranchModal,
  showCreatePlanSnapshotModal,
  showCreateViewModal,
  showDeleteActivitiesModal,
  showDeleteExternalSourceModal,
  showEditViewModal,
  showManageGroupsAndTypes,
  showManagePlanConstraintsModal,
  showManagePlanDerivationGroups,
  showManagePlanSchedulingConditionsModal,
  showManagePlanSchedulingGoalsModal,
  showPlanBranchRequestModal,
  showRestorePlanSnapshotModal,
  showUploadViewModal,
  showWorkspaceModal,
} from './modal';
import { gatewayPermissions, queryPermissions } from './permissions';
import { reqExtension, reqGateway, reqHasura } from './requests';
import { sampleProfiles } from './resources';
import { convertResponseToMetadata } from './scheduling';
import { compareEvents } from './simulation';
import { pluralize } from './text';
import {
  convertDoyToYmd,
  convertUTCToMs,
  getDoyTime,
  getDoyTimeFromInterval,
  getIntervalFromDoyRange,
  getIntervalInMs,
  getUnixEpochTimeFromInterval,
} from './time';
import { createRow, duplicateRow } from './timeline';
import { showFailureToast, showSuccessToast } from './toast';
import {
  applyViewDefinitionMigrations,
  applyViewMigrations,
  generateDefaultView,
  validateViewJSONAgainstSchema,
} from './view';

function throwPermissionError(attemptedAction: string): never {
  throw Error(`You do not have permission to: ${attemptedAction}.`);
}

/**
 * Functions that have side-effects (e.g. HTTP requests, toasts, popovers, store updates, etc.).
 */
const effects = {
  async applyPresetToActivity(
    preset: ActivityPreset,
    activityId: ActivityDirectiveId,
    plan: Plan,
    numOfUserChanges: number,
    user: User | null,
  ): Promise<void> {
    try {
      if (!queryPermissions.APPLY_PRESET_TO_ACTIVITY(user, plan, plan.model, preset)) {
        throwPermissionError('apply a preset to an activity directive');
      }

      let confirm: boolean = true;

      if (numOfUserChanges > 0) {
        ({ confirm } = await showConfirmModal(
          'Apply Preset',
          `There ${
            numOfUserChanges > 1 ? 'are' : 'is'
          } currently ${numOfUserChanges} manually edited parameter${pluralize(
            numOfUserChanges,
          )}. This will remove existing edits and apply preset parameters.`,
          'Apply Preset to Activity Directive',
        ));
      }

      if (confirm) {
        const data = await reqHasura(
          gql.APPLY_PRESET_TO_ACTIVITY,
          {
            activityId,
            planId: plan.id,
            presetId: preset.id,
          },
          user,
        );
        if (data.apply_preset_to_activity != null) {
          showSuccessToast('Preset Successfully Applied to Activity');
        } else {
          throw Error(`Unable to apply preset with ID: "${preset.id}" to directive with ID: "${activityId}"`);
        }
      }
    } catch (e) {
      catchError('Preset Unable To Be Applied To Activity', e as Error);
      showFailureToast('Preset Application Failed');
    }
  },

  async applyTemplateToSimulation(
    template: SimulationTemplate,
    simulation: Simulation,
    plan: Plan,
    numOfUserChanges: number,
    user: User | null,
  ): Promise<void> {
    try {
      if (!queryPermissions.UPDATE_SIMULATION(user, plan)) {
        throwPermissionError('apply a template to a simulation');
      }

      let confirm: boolean = true;
      if (numOfUserChanges > 0) {
        ({ confirm } = await showConfirmModal(
          'Apply Simulation Template',
          `There ${
            numOfUserChanges > 1 ? 'are' : 'is'
          } currently ${numOfUserChanges} manually edited parameter${pluralize(
            numOfUserChanges,
          )}. This will remove existing edits and apply template parameters.`,
          'Apply Template to Simulation',
        ));
      }

      if (confirm) {
        const newSimulation: Simulation = { ...simulation, arguments: template.arguments, template };

        await effects.updateSimulation(plan, newSimulation, user);
        showSuccessToast('Template Successfully Applied to Simulation');
      }
    } catch (e) {
      catchError('Template Unable To Be Applied To Simulation', e as Error);
      showFailureToast('Template Application Failed');
    }
  },

  async callExtension(
    extension: Extension,
    payload: ExtensionPayload & Record<'url', string>,
    user: User | null,
  ): Promise<void> {
    try {
      const response = await reqExtension(`${base}/extensions`, payload, user);

      if (response.success) {
        showSuccessToast(response.message);
        window.open(response.url, '_blank');
      } else {
        throw new Error(response.message);
      }
    } catch (error: any) {
      const failureMessage = `Extension: ${extension.label} was not executed successfully`;

      catchError(failureMessage, error as Error);
      showFailureToast(failureMessage);
    }
  },

  async cancelSchedulingRequest(analysisId: number, user: User | null): Promise<void> {
    try {
      if (!queryPermissions.CANCEL_SCHEDULING_REQUEST(user)) {
        throwPermissionError('cancel a scheduling request dataset');
      }
      const { confirm } = await showConfirmModal(
        'Cancel Scheduling Request',
        `This will cancel the scheduling request with Analysis ID: ${analysisId}.`,
        'Cancel Scheduling Request',
        true,
        'Keep Scheduling',
      );

      if (confirm) {
        await reqHasura<SeqId>(gql.CANCEL_SCHEDULING_REQUEST, { id: analysisId }, user);
        showSuccessToast('Scheduling Request Successfully Canceled');
      }
    } catch (e) {
      catchError('Scheduling Request Unable To Be Canceled', e as Error);
      showFailureToast('Scheduling Request Cancel Failed');
    }
  },

  async cancelSimulation(simulationDatasetId: number, user: User | null): Promise<void> {
    try {
      if (!queryPermissions.CANCEL_SIMULATION(user)) {
        throwPermissionError('cancel a simulation');
      }
      const { confirm } = await showConfirmModal(
        'Cancel Simulation',
        `This will cancel the simulation with ID: ${simulationDatasetId}. Once canceled, the simulation cannot be restarted.`,
        'Cancel Simulation',
        true,
        'Keep Simulating',
      );

      if (confirm) {
        await reqHasura<SeqId>(gql.CANCEL_SIMULATION, { id: simulationDatasetId }, user);
        showSuccessToast('Simulation Successfully Canceled');
      }
    } catch (e) {
      catchError('Simulation Unable To Be Canceled', e as Error);
      showFailureToast('Simulation Cancel Failed');
    }
  },

  async checkConstraints(plan: Plan, user: User | null): Promise<void> {
    try {
      rawCheckConstraintsStatus.set(Status.Incomplete);
      if (plan !== null) {
        const { id: planId } = plan;
        const data = await reqHasura<ConstraintResponse[]>(
          gql.CHECK_CONSTRAINTS,
          {
            planId,
          },
          user,
        );
        if (data.constraintResponses) {
          rawConstraintResponses.set(data.constraintResponses);

          // find only the constraints compiled.
          const successfulConstraintResults: ConstraintResult[] = data.constraintResponses
            .filter(constraintResponse => constraintResponse.success)
            .map(constraintResponse => constraintResponse.results);

          const failedConstraintResponses = data.constraintResponses.filter(
            constraintResponse => !constraintResponse.success,
          );
          if (successfulConstraintResults.length === 0 && data.constraintResponses.length > 0) {
            showFailureToast('All Constraints Failed');
            rawCheckConstraintsStatus.set(Status.Failed);
          } else if (successfulConstraintResults.length !== data.constraintResponses.length) {
            showFailureToast('Constraints Partially Checked');
            rawCheckConstraintsStatus.set(Status.Failed);
          } else {
            showSuccessToast('All Constraints Checked');
            rawCheckConstraintsStatus.set(Status.Complete);
          }

          if (failedConstraintResponses.length > 0) {
            failedConstraintResponses.forEach(failedConstraint => {
              failedConstraint.errors.forEach(error => {
                catchError(`${error.message}`, error.stack);
              });
            });
          }
        } else {
          throw Error(`Unable to check constraints for plan with ID: "${plan.id}"`);
        }
      } else {
        throw Error('Plan is not defined.');
      }
    } catch (e) {
      catchError('Check Constraints Failed', e as Error);
      showFailureToast('Check Constraints Failed');
    }
  },

  async createActivityDirective(
    argumentsMap: ArgumentsMap,
    start_time_doy: string,
    type: string,
    name: string,
    metadata: ActivityMetadata,
    plan: Plan | null,
    user: User | null,
  ): Promise<void> {
    try {
      if ((plan && !queryPermissions.CREATE_ACTIVITY_DIRECTIVE(user, plan)) || !plan) {
        throwPermissionError('add a directive to the plan');
      }

      if (plan !== null) {
        const start_offset = getIntervalFromDoyRange(plan.start_time_doy, start_time_doy);
        const activityDirectiveInsertInput: ActivityDirectiveInsertInput = {
          anchor_id: null,
          anchored_to_start: true,
          arguments: argumentsMap,
          metadata,
          name,
          plan_id: plan.id,
          start_offset,
          type,
        };
        const data = await reqHasura<ActivityDirectiveDB>(
          gql.CREATE_ACTIVITY_DIRECTIVE,
          {
            activityDirectiveInsertInput,
          },
          user,
        );
        const { insert_activity_directive_one: newActivityDirective } = data;
        if (newActivityDirective != null) {
          const { id } = newActivityDirective;

          activityDirectivesDB.updateValue(directives => {
            return directives.map(directive => {
              if (directive.id === id) {
                return newActivityDirective;
              }
              return directive;
            });
          });
          selectedActivityDirectiveId.set(id);
          selectedSpanId.set(null);

          showSuccessToast('Activity Directive Created Successfully');
        } else {
          throw Error(`Unable to create activity directive "${name}" on plan with ID ${plan.id}`);
        }
      } else {
        throw Error('Plan is not defined.');
      }
    } catch (e) {
      catchError('Activity Directive Create Failed', e as Error);
      showFailureToast('Activity Directive Create Failed');
    }
  },

  async createActivityDirectiveTags(
    tags: ActivityDirectiveTagsInsertInput[],
    user: User | null,
  ): Promise<number | null> {
    try {
      if (!queryPermissions.CREATE_ACTIVITY_DIRECTIVE_TAGS(user)) {
        throwPermissionError('create activity directive tags');
      }

      const data = await reqHasura<{ affected_rows: number }>(gql.CREATE_ACTIVITY_DIRECTIVE_TAGS, { tags }, user);
      const { insert_activity_directive_tags } = data;
      if (insert_activity_directive_tags != null) {
        const { affected_rows } = insert_activity_directive_tags;

        if (affected_rows !== tags.length) {
          throw Error('Some activity directive tags were not successfully created');
        }

        showSuccessToast('Activity Directive Updated Successfully');
        return affected_rows;
      } else {
        throw Error('Unable to create activity directive tags');
      }
    } catch (e) {
      catchError('Create Activity Directive Tags Failed', e as Error);
      showFailureToast('Create Activity Directive Tags Failed');
      return null;
    }
  },

  async createActivityPreset(
    argumentsMap: ArgumentsMap,
    associatedActivityType: string,
    name: string,
    modelId: number,
    user: User | null,
  ): Promise<ActivityPreset | null> {
    try {
      if (!queryPermissions.CREATE_ACTIVITY_PRESET(user)) {
        throwPermissionError('create an activity preset');
      }

      const activityPresetInsertInput: ActivityPresetInsertInput = {
        arguments: argumentsMap,
        associated_activity_type: associatedActivityType,
        model_id: modelId,
        name,
      };

      const data = await reqHasura<ActivityPreset>(gql.CREATE_ACTIVITY_PRESET, { activityPresetInsertInput }, user);

      if (data.insert_activity_presets_one != null) {
        const { insert_activity_presets_one: activityPreset } = data;
        showSuccessToast(`Activity Preset ${activityPreset.name} Created Successfully`);
        return activityPreset;
      } else {
        throw Error(`Unable to create activity preset "${name}"`);
      }
    } catch (e) {
      catchError('Activity Preset Create Failed', e as Error);
      showFailureToast('Activity Preset Create Failed');
      return null;
    }
  },

  async createConstraint(
    name: string,
    isPublic: boolean,
    metadataTags: ConstraintTagsInsertInput[],
    definition: string,
    definitionTags: ConstraintTagsInsertInput[],
    user: User | null,
    description?: string,
  ): Promise<number | null> {
    try {
      if (!queryPermissions.CREATE_CONSTRAINT(user)) {
        throwPermissionError('create a constraint');
      }

      const constraintInsertInput: ConstraintInsertInput = {
        ...(description ? { description } : {}),
        name,
        public: isPublic,
        tags: {
          data: metadataTags,
        },
        versions: {
          data: [
            {
              definition,
              tags: {
                data: definitionTags,
              },
            },
          ],
        },
      };
      const data = await reqHasura<ConstraintMetadata>(
        gql.CREATE_CONSTRAINT,
        { constraint: constraintInsertInput },
        user,
      );
      const { constraint } = data;
      if (constraint != null) {
        const { id } = constraint;

        showSuccessToast('Constraint Created Successfully');
        return id;
      } else {
        throw Error(`Unable to create constraint "${name}"`);
      }
    } catch (e) {
      catchError('Constraint Creation Failed', e as Error);
      showFailureToast('Constraint Creation Failed');
      return null;
    }
  },

  async createConstraintDefinition(
    constraintId: number,
    definition: string,
    definitionTags: ConstraintTagsInsertInput[],
    user: User | null,
  ): Promise<Pick<ConstraintDefinition, 'constraint_id' | 'definition' | 'revision'> | null> {
    try {
      if (!queryPermissions.CREATE_CONSTRAINT_DEFINITION(user)) {
        throwPermissionError('create a constraint');
      }

      const constraintDefinitionInsertInput: ConstraintDefinitionInsertInput = {
        constraint_id: constraintId,
        definition,
        tags: {
          data: definitionTags,
        },
      };
      const data = await reqHasura<ConstraintDefinition>(
        gql.CREATE_CONSTRAINT_DEFINITION,
        { constraintDefinition: constraintDefinitionInsertInput },
        user,
      );
      const { constraintDefinition } = data;
      if (constraintDefinition != null) {
        showSuccessToast('New Constraint Revision Created Successfully');
        return constraintDefinition;
      } else {
        throw Error(`Unable to create constraint definition for constraint "${constraintId}"`);
      }
    } catch (e) {
      catchError('Constraint Creation Failed', e as Error);
      showFailureToast('Constraint Creation Failed');
      return null;
    }
  },

  async createCustomAdaptation(
    adaptation: { adaptation: string; name: string },
    user: User | null,
  ): Promise<SequenceAdaptation | null> {
    try {
      if (!queryPermissions.CREATE_SEQUENCE_ADAPTATION(user)) {
        throwPermissionError('upload a custom adaptation');
      }

      if (adaptation?.adaptation) {
        const data = await reqHasura<SequenceAdaptation>(gql.CREATE_SEQUENCE_ADAPTATION, { adaptation }, user);
        const { createSequenceAdaptation: newSequenceAdaptation } = data;

        if (newSequenceAdaptation != null) {
          return { ...newSequenceAdaptation, type: DictionaryTypes.ADAPTATION };
        } else {
          throw Error('Unable to upload sequence adaptation');
        }
      }
    } catch (e) {
      catchError('Sequence Adaptation Upload Failed', e as Error);
    }

    return null;
  },

  async createDerivationGroup(
    derivationGroup: DerivationGroupInsertInput,
    user: User | null,
  ): Promise<DerivationGroup | undefined> {
    try {
      createDerivationGroupError.set(null);
      const { createDerivationGroup: created } = await reqHasura(
        gql.CREATE_DERIVATION_GROUP,
        { derivationGroup },
        user,
      );
      if (created !== null) {
        showSuccessToast('Derivation Group Created Successfully');
        return created as DerivationGroup;
      } else {
        throw Error(`Unable to create derivation group`);
      }
    } catch (e) {
      catchError('Derivation Group Create Failed', e as Error);
      showFailureToast('Derivation Group Create Failed');
      createDerivationGroupError.set((e as Error).message);
      return undefined;
    }
  },

  async createExpansionRule(rule: ExpansionRuleInsertInput, user: User | null): Promise<number | null> {
    try {
      createExpansionRuleError.set(null);

      if (!queryPermissions.CREATE_EXPANSION_RULE(user)) {
        throwPermissionError('create an expansion rule');
      }

      savingExpansionRule.set(true);
      const data = await reqHasura<ExpansionRule>(gql.CREATE_EXPANSION_RULE, { rule }, user);
      const { createExpansionRule } = data;
      if (createExpansionRule != null) {
        const { id } = createExpansionRule;
        showSuccessToast('Expansion Rule Created Successfully');
        savingExpansionRule.set(false);
        return id;
      } else {
        throw Error(`Unable to create expansion rule "${rule.name}"`);
      }
    } catch (e) {
      catchError('Expansion Rule Create Failed', e as Error);
      showFailureToast('Expansion Rule Create Failed');
      savingExpansionRule.set(false);
      createExpansionRuleError.set((e as Error).message);
      return null;
    }
  },

  async createExpansionRuleTags(tags: ExpansionRuleTagsInsertInput[], user: User | null): Promise<number | null> {
    try {
      if (!queryPermissions.CREATE_EXPANSION_RULE_TAGS(user)) {
        throwPermissionError('create expansion rule tags');
      }

      const data = await reqHasura<{ affected_rows: number }>(gql.CREATE_EXPANSION_RULE_TAGS, { tags }, user);
      const { insert_expansion_rule_tags } = data;
      if (insert_expansion_rule_tags != null) {
        const { affected_rows } = insert_expansion_rule_tags;

        if (affected_rows !== tags.length) {
          throw Error('Some expansion rule tags were not successfully created');
        }

        return affected_rows;
      } else {
        throw Error(`Unable to create expansion rule tags`);
      }
    } catch (e) {
      catchError('Create Expansion Rule Tags Failed', e as Error);
      showFailureToast('Create Expansion Rule Tags Failed');
      return null;
    }
  },

  async createExpansionSequence(seqId: string, simulationDatasetId: number, user: User | null): Promise<void> {
    try {
      if (!queryPermissions.CREATE_EXPANSION_SEQUENCE(user)) {
        throwPermissionError('create an expansion sequence');
      }

      creatingExpansionSequence.set(true);
      const sequence: ExpansionSequenceInsertInput = {
        metadata: {},
        seq_id: seqId,
        simulation_dataset_id: simulationDatasetId,
      };
      const data = await reqHasura<SeqId>(gql.CREATE_EXPANSION_SEQUENCE, { sequence }, user);
      if (data.createExpansionSequence != null) {
        showSuccessToast('Expansion Sequence Created Successfully');
        creatingExpansionSequence.set(false);
      } else {
        throw Error(`Unable to create expansion sequence with ID: "${seqId}"`);
      }
    } catch (e) {
      catchError('Expansion Sequence Create Failed', e as Error);
      showFailureToast('Expansion Sequence Create Failed');
      creatingExpansionSequence.set(false);
    }
  },

  async createExpansionSet(
    parcelId: number,
    model: ModelSlim,
    expansionRuleIds: number[],
    user: User | null,
    plans: PlanSlim[],
    name?: string,
    description?: string,
  ): Promise<number | null> {
    try {
      if (!queryPermissions.CREATE_EXPANSION_SET(user, plans, model)) {
        throwPermissionError('create an expansion set');
      }

      savingExpansionSet.set(true);
      const data = await reqHasura<ExpansionSet>(
        gql.CREATE_EXPANSION_SET,
        {
          expansionRuleIds,
          modelId: model.id,
          ...(name && { name }),
          parcelId,
          ...(description && { description }),
        },
        user,
      );
      const { createExpansionSet } = data;
      if (createExpansionSet != null) {
        const { id } = createExpansionSet;
        showSuccessToast('Expansion Set Created Successfully');
        savingExpansionSet.set(false);
        return id;
      } else {
        throw Error('Unable to create expansion set');
      }
    } catch (e) {
      catchError('Expansion Set Create Failed', e as Error);
      showFailureToast('Expansion Set Create Failed');
      savingExpansionSet.set(false);
      return null;
    }
  },

  async createExternalEventType(eventType: ExternalEventTypeInsertInput, user: User | null) {
    try {
      creatingExternalEventType.set(true);
      createExternalEventTypeError.set(null);
      if (eventType) {
        const { createExternalEventType: created } = await reqHasura<ExternalEventType>(
          gql.CREATE_EXTERNAL_EVENT_TYPE,
          { eventType },
          user,
        );
        if (created) {
          showSuccessToast('External Event Type Created Successfully');
          creatingExternalEventType.set(false);
          return created.name;
        } else {
          throw Error('Unable to create external event type');
        }
      } else {
        throw Error('Unable to create external event type');
      }
    } catch (e) {
      catchError('External Event Type Create Failed', e as Error);
      showFailureToast('External Event Type Create Failed');
      createExternalEventTypeError.set((e as Error).message);
      creatingExternalEventType.set(false);
    }
  },

  async createExternalSource(
    externalSourceTypeName: string,
    derivationGroupName: string,
    startTime: string,
    endTime: string,
    externalEvents: ExternalEventJson[],
    externalSourceKey: string,
    validAt: string,
    user: User | null,
  ) {
    try {
      if (!queryPermissions.CREATE_EXTERNAL_SOURCE(user)) {
        throwPermissionError('upload an external source');
      }
      creatingExternalSource.set(true);
      createExternalSourceError.set(null);

      // Create mutation inputs for Hasura
      const externalSourceTypeInsert: ExternalSourceTypeInsertInput = {
        name: externalSourceTypeName,
      };
      const derivationGroupInsert: DerivationGroupInsertInput = {
        name: derivationGroupName !== '' ? derivationGroupName : `${externalSourceTypeName} Default`,
        source_type_name: externalSourceTypeName,
      };

      // Convert all times, validate they exist or else throw a failure
      const startTimeFormatted: string | undefined = convertDoyToYmd(startTime.replaceAll('Z', ''))?.replace(
        'Z',
        '+00:00',
      );
      const endTimeFormatted: string | undefined = convertDoyToYmd(endTime.replaceAll('Z', ''))?.replace('Z', '+00:00');
      const validAtFormatted: string | undefined = convertDoyToYmd(validAt.replaceAll('Z', ''))?.replace('Z', '+00:00');
      if (!startTimeFormatted || !endTimeFormatted || !validAtFormatted) {
        showFailureToast('Parsing failed.');
        parsingError.set(`Parsing failed - parsing dates in input failed. ${startTime}, ${endTime}, ${validAt}`);
        creatingExternalSource.set(false);
        return;
      }

      // Check that the start and end times are logical
      if (new Date(startTimeFormatted) > new Date(endTimeFormatted)) {
        showFailureToast('Parsing failed.');
        parsingError.set(`Parsing failed - start time ${startTimeFormatted} after end time ${endTimeFormatted}.`);
        creatingExternalSource.set(false);
        return;
      }

      // Create external source mutation input for Hasura
      const externalSourceInsert: ExternalSourceInsertInput = {
        derivation_group_name: derivationGroupInsert.name,
        end_time: endTimeFormatted,
        external_events: {
          data: null, // updated after this map is created
        },
        key: externalSourceKey,
        source_type_name: externalSourceTypeName,
        start_time: startTimeFormatted,
        valid_at: validAtFormatted,
      };

      // Create external events + external event types mutation inputs for Hasura
      const externalEventTypeInserts: ExternalEventTypeInsertInput[] = [];
      let externalEventsCreated: ExternalEventInsertInput[] = [];
      for (const externalEvent of externalEvents) {
        externalEventTypeInserts.push({
          name: externalEvent.event_type,
        } as ExternalEventTypeInsertInput);

        // Ensure the duration is valid
        try {
          getIntervalInMs(externalEvent.duration);
        } catch (error) {
          showFailureToast('Parsing failed.');
          catchError(`Event duration has invalid format: ${externalEvent.key}\n`, error as Error);
          creatingExternalSource.set(false);
          return;
        }

        // Validate external event is in the external source's start/stop bounds
        const externalEventStart = Date.parse(convertDoyToYmd(externalEvent.start_time.replace('Z', '')) ?? '');
        const externalEventEnd = externalEventStart + getIntervalInMs(externalEvent.duration);
        if (
          !(externalEventStart >= Date.parse(startTimeFormatted) && externalEventEnd <= Date.parse(endTimeFormatted))
        ) {
          showFailureToast('Invalid External Event Time Bounds');
          parsingError.set(
            `Upload failed. Event (${externalEvent.key}) not in bounds of source start and end: occurs from [${new Date(externalEventStart)},${new Date(externalEventEnd)}], not subset of [${new Date(startTimeFormatted)},${new Date(endTimeFormatted)}].\n`,
          );
          creatingExternalSource.set(false);
          return;
        }

        // If the event is valid...
        if (
          externalEvent.event_type !== undefined &&
          externalEvent.start_time !== undefined &&
          externalEvent.duration !== undefined
        ) {
          externalEventsCreated.push({
            duration: externalEvent.duration,
            event_type_name: externalEvent.event_type,
            key: externalEvent.key,
            start_time: externalEvent.start_time,
          });
        }
      }

      externalSourceInsert.external_events.data = externalEventsCreated;
      externalEventsCreated = [];

      const { createExternalSource: createExternalSourceResponse } = await reqHasura(
        gql.CREATE_EXTERNAL_SOURCE,
        {
          derivation_group: derivationGroupInsert,
          event_type: externalEventTypeInserts,
          source: externalSourceInsert,
          source_type: externalSourceTypeInsert,
        },
        user,
      );
      if (createExternalSourceResponse !== undefined && createExternalSourceResponse !== null) {
        showSuccessToast('External Source Created Successfully');
        creatingExternalSource.set(false);
        return createExternalSourceResponse as ExternalSourceSlim;
      } else {
        throw Error(`Unable to create external source`);
      }
    } catch (e) {
      catchError('External Source Create Failed', e as Error);
      showFailureToast('External Source Create Failed');
      if ((e as Error).message.includes('external_source_type_matches_derivation_group')) {
        createExternalSourceError.set('Cannot duplicate derivation groups!');
      } else {
        createExternalSourceError.set((e as Error).message);
      }
      creatingExternalSource.set(false);
    }
  },

  async createExternalSourceType(
    sourceType: ExternalSourceTypeInsertInput,
    user: User | null,
  ): Promise<ExternalSourceType | undefined> {
    try {
      createExternalSourceTypeError.set(null);
      const { createExternalSourceType: created } = await reqHasura(
        gql.CREATE_EXTERNAL_SOURCE_TYPE,
        { sourceType },
        user,
      );
      if (created !== null) {
        showSuccessToast('External Source Type Created Successfully');
        return created as ExternalSourceType;
      } else {
        throw Error(`Unable to create external source type`);
      }
    } catch (e) {
      catchError('External Source Type Create Failed', e as Error);
      showFailureToast('External Source Type Create Failed');
      createExternalSourceTypeError.set((e as Error).message);
      return undefined;
    }
  },

  async createGroupsOrTypes(user: User | null): Promise<void> {
    try {
      await showCreateGroupsOrTypes(user);
    } catch (e) {
      catchError('Unable To Be View Derivation Groups and External Types', e as Error);
      showFailureToast('Derivation Group/External Type Viewing Failed');
    }
  },

  async createModel(
    name: string,
    version: string,
    files: FileList,
    user: User | null,
    description?: string,
  ): Promise<number | null> {
    try {
      createModelError.set(null);

      if (!queryPermissions.CREATE_MODEL(user)) {
        throwPermissionError('upload a model');
      }

      creatingModel.set(true);

      const file: File = files[0];
      const jar_id = await effects.uploadFile(file, user);
      showSuccessToast('Model Uploaded Successfully. Processing model...');

      if (jar_id !== null) {
        const modelInsertInput: ModelInsertInput = {
          description,
          jar_id,
          mission: '',
          name,
          version,
        };
        const data = await reqHasura<Model>(gql.CREATE_MODEL, { model: modelInsertInput }, user);
        const { createModel } = data;
        if (createModel != null) {
          const { id, created_at, owner } = createModel;
          const model: ModelSlim = {
            created_at,
            id,
            jar_id,
            name,
            owner,
            plans: [],
            refresh_activity_type_logs: [],
            refresh_model_parameter_logs: [],
            refresh_resource_type_logs: [],
            version,
            ...(description && { description }),
          };

          showSuccessToast('Model Created Successfully');
          createModelError.set(null);
          creatingModel.set(false);

          models.updateValue((currentModels: ModelSlim[]) => [...currentModels, model]);
          return id;
        } else {
          throw Error(`Unable to create model "${name}"`);
        }
      }
    } catch (e) {
      catchError('Model Create Failed', e as Error);
      showFailureToast('Model Create Failed');
      createModelError.set((e as Error).message);
      creatingModel.set(false);
    }

    return null;
  },

  async createParcel(parcel: ParcelInsertInput, user: User | null): Promise<number | null> {
    try {
      if (!queryPermissions.CREATE_PARCEL(user)) {
        throwPermissionError('create a parcel');
      }

      const data = await reqHasura<Pick<Parcel, 'id'>>(gql.CREATE_PARCEL, { parcel }, user);
      const { createParcel } = data;

      if (createParcel === null) {
        throw Error(`Unable to create parcel "${parcel.name}"`);
      }

      const { id } = createParcel;
      showSuccessToast('Parcel Created Successfully');
      return id;
    } catch (e) {
      catchError('Parcel Create Failed', e as Error);
      showFailureToast('Parcel Create Failed');
      return null;
    }
  },

  async createParcelToParameterDictionaries(
    parcelOwner: UserId,
    parcelToParameterDictionariesToAdd: Omit<ParcelToParameterDictionary, 'id'>[],
    user: User | null,
  ): Promise<ParcelToParameterDictionary[] | null> {
    try {
      if (!queryPermissions.CREATE_PARCEL_TO_PARAMETER_DICTIONARIES(user)) {
        throwPermissionError('create parcel to parameter dictionary');
      }

      const data = await reqHasura<{ returning: ParcelToParameterDictionary[] }>(
        gql.CREATE_PARCEL_TO_PARAMETER_DICTIONARIES,
        { parcelToParameterDictionaries: parcelToParameterDictionariesToAdd },
        user,
      );
      const { insert_parcel_to_parameter_dictionary } = data;

      if (insert_parcel_to_parameter_dictionary) {
        showSuccessToast('Parcel to parameter dictionaries created successfully');
      } else {
        throw Error('Unable to create parcel to parameter dictionaries');
      }

      return insert_parcel_to_parameter_dictionary.returning;
    } catch (e) {
      catchError('Create parcel to parameter dictionaries failed', e as Error);
      showFailureToast('Create parcel to parameter dictionaries failed');
    }

    return null;
  },

  async createPlan(
    end_time_doy: string,
    model_id: number,
    name: string,
    start_time_doy: string,
    simulation_template_id: number | null,
    user: User | null,
  ): Promise<PlanSlim | null> {
    try {
      createPlanError.set(null);

      if (!queryPermissions.CREATE_PLAN(user)) {
        throwPermissionError('create a plan');
      }

      creatingPlan.set(true);

      const planInsertInput: PlanInsertInput = {
        duration: getIntervalFromDoyRange(start_time_doy, end_time_doy),
        model_id,
        name,
        start_time: start_time_doy, // Postgres accepts DOY dates for it's 'timestamptz' type.
      };
      const data = await reqHasura<PlanSlim>(
        gql.CREATE_PLAN,
        {
          plan: planInsertInput,
        },
        user,
      );
      const { createPlan } = data;
      if (createPlan != null) {
        const { collaborators, created_at, duration, id, owner, revision, start_time, updated_at, updated_by } =
          createPlan;

        if (!(await effects.initialSimulationUpdate(id, simulation_template_id, start_time_doy, end_time_doy, user))) {
          throw Error('Failed to update simulation.');
        }

        const plan: PlanSlim = {
          collaborators,
          created_at,
          duration,
          end_time_doy,
          id,
          model_id,
          name,
          owner,
          revision,
          start_time,
          start_time_doy,
          tags: [],
          updated_at,
          updated_by,
        };

        showSuccessToast('Plan Created Successfully');
        createPlanError.set(null);
        creatingPlan.set(false);

        return plan;
      } else {
        throw Error(`Unable to create plan "${name}"`);
      }
    } catch (e) {
      catchError('Plan Create Failed', e as Error);
      showFailureToast('Plan Create Failed');
      createPlanError.set((e as Error).message);
      creatingPlan.set(false);

      return null;
    }
  },

  async createPlanBranch(plan: Plan, user: User | null): Promise<void> {
    try {
      if (!queryPermissions.DUPLICATE_PLAN(user, plan, plan.model)) {
        throwPermissionError('create a branch');
      }

      const { confirm, value = null } = await showCreatePlanBranchModal(plan);

      if (confirm && value) {
        const { name, plan } = value;
        const data = await reqHasura(gql.DUPLICATE_PLAN, { new_plan_name: name, plan_id: plan.id }, user);
        const { duplicate_plan } = data;
        if (duplicate_plan != null) {
          goto(`${base}/plans/${duplicate_plan.new_plan_id}`);
          showSuccessToast('Branch Created Successfully');
        } else {
          throw Error('');
        }
      }
    } catch (e) {
      catchError('Branch Creation Failed', e as Error);
      showFailureToast('Branch Creation Failed');
    }
  },

  async createPlanBranchRequest(plan: Plan, action: PlanBranchRequestAction, user: User | null): Promise<void> {
    try {
      const { confirm, value } = await showPlanBranchRequestModal(plan, action);

      if (confirm && value) {
        const { source_plan, target_plan } = value;

        if (!queryPermissions.CREATE_PLAN_MERGE_REQUEST(user, source_plan, target_plan, plan.model)) {
          throwPermissionError('create a branch merge request');
        }

        if (action === 'merge') {
          await effects.createPlanMergeRequest(
            { ...source_plan, model_id: plan.model_id },
            target_plan,
            plan.model,
            user,
          );
        }
      }
    } catch (e) {
      catchError(e as Error);
    }
  },

  async createPlanCollaborators(plan: Plan, collaborators: PlanCollaborator[], user: User | null): Promise<void> {
    try {
      if (!queryPermissions.CREATE_PLAN_COLLABORATORS(user, plan)) {
        throwPermissionError('update this plan');
      }

      const data = await reqHasura(gql.CREATE_PLAN_COLLABORATORS, { collaborators }, user);
      const { insert_plan_collaborators } = data;

      if (insert_plan_collaborators != null) {
        const { affected_rows } = insert_plan_collaborators;

        if (affected_rows !== collaborators.length) {
          throw Error('Some plan collaborators were not successfully added');
        }
        showSuccessToast('Plan Collaborators Updated');
        return affected_rows;
      } else {
        throw Error('Unable to create plan collaborators');
      }
    } catch (e) {
      catchError('Plan Collaborator Create Failed', e as Error);
      showFailureToast('Plan Collaborator Create Failed');
      return;
    }
  },

  async createPlanMergeRequest(
    sourcePlan: PlanForMerging,
    targetPlan: PlanForMerging,
    model: ModelSchema,
    user: User | null,
  ): Promise<number | null> {
    try {
      if (!queryPermissions.CREATE_PLAN_MERGE_REQUEST(user, sourcePlan, targetPlan, model)) {
        throwPermissionError('create a branch merge request');
      }

      const data = await reqHasura<{ merge_request_id: number }>(
        gql.CREATE_PLAN_MERGE_REQUEST,
        {
          source_plan_id: sourcePlan.id,
          target_plan_id: targetPlan.id,
        },
        user,
      );
      const { create_merge_request } = data;
      if (create_merge_request != null) {
        const { merge_request_id } = create_merge_request;
        showSuccessToast('Merge Request Created Successfully');
        return merge_request_id;
      } else {
        throw Error('Unable to create a branch merge request');
      }
    } catch (e) {
      catchError('Merge Request Create Failed', e as Error);
      showFailureToast('Merge Request Create Failed');
      return null;
    }
  },

  async createPlanSnapshot(plan: Plan, user: User | null): Promise<void> {
    try {
      if (!queryPermissions.CREATE_PLAN_SNAPSHOT(user, plan, plan.model)) {
        throwPermissionError('create a snapshot');
      }

      const { confirm, value = null } = await showCreatePlanSnapshotModal(plan, user);

      if (confirm && value) {
        const { description, name, plan, tags } = value;
        await effects.createPlanSnapshotHelper(plan.id, name, description, tags, user);
        showSuccessToast('Snapshot Created Successfully');
      }
    } catch (e) {
      catchError('Snapshot Creation Failed', e as Error);
      showFailureToast('Snapshot Creation Failed');
    }
  },

  /**
   * This helper function is for handling the creation of a snapshot and associating tags in one go
   *
   * @param planId
   * @param name
   * @param description
   * @param tags
   * @param user
   */
  async createPlanSnapshotHelper(
    planId: number,
    name: string,
    description: string,
    tags: Tag[],
    user: User | null,
  ): Promise<void> {
    const data = await reqHasura<{ snapshot_id: number }>(
      gql.CREATE_PLAN_SNAPSHOT,
      { description, plan_id: planId, snapshot_name: name },
      user,
    );
    const { createSnapshot } = data;
    if (createSnapshot != null) {
      const { snapshot_id } = createSnapshot;
      // Associate tags with the snapshot
      const newPlanSnapshotTags: PlanSnapshotTagsInsertInput[] =
        tags?.map(({ id: tag_id }) => ({
          snapshot_id,
          tag_id,
        })) ?? [];
      await effects.createPlanSnapshotTags(newPlanSnapshotTags, user, false);
    }
  },

  async createPlanSnapshotTags(
    tags: PlanSnapshotTagsInsertInput[],
    user: User | null,
    notify: boolean = true,
  ): Promise<number | null> {
    try {
      if (!queryPermissions.CREATE_PLAN_SNAPSHOT_TAGS(user)) {
        throwPermissionError('create plan tags');
      }

      const data = await reqHasura<{ affected_rows: number }>(gql.CREATE_PLAN_SNAPSHOT_TAGS, { tags }, user);
      const { insert_plan_snapshot_tags } = data;
      if (insert_plan_snapshot_tags != null) {
        const { affected_rows } = insert_plan_snapshot_tags;

        if (affected_rows !== tags.length) {
          throw Error('Some plan snapshot tags were not successfully created');
        }
        if (notify) {
          showSuccessToast('Plan Snapshot Updated Successfully');
        }
        return affected_rows;
      } else {
        throw Error('Unable to create plan snapshot tags');
      }
    } catch (e) {
      catchError('Create Plan Snapshot Tags Failed', e as Error);
      showFailureToast('Create Plan Snapshot Tags Failed');
      return null;
    }
  },

  async createPlanTags(
    tags: PlanTagsInsertInput[],
    plan: PlanWithOwners,
    user: User | null,
    notify: boolean = true,
  ): Promise<number | null> {
    try {
      if (!queryPermissions.CREATE_PLAN_TAGS(user, plan)) {
        throwPermissionError('create plan tags');
      }

      const data = await reqHasura<{ affected_rows: number }>(gql.CREATE_PLAN_TAGS, { tags }, user);
      const { insert_plan_tags } = data;
      if (insert_plan_tags != null) {
        const { affected_rows } = insert_plan_tags;

        if (affected_rows !== tags.length) {
          throw Error('Some plan tags were not successfully created');
        }
        if (notify) {
          showSuccessToast('Plan Updated Successfully');
        }
        return affected_rows;
      } else {
        throw Error('Unable to create plan tags');
      }
    } catch (e) {
      catchError('Create Plan Tags Failed', e as Error);
      showFailureToast('Create Plan Tags Failed');
      return null;
    }
  },

  async createSchedulingCondition(
    name: string,
    isPublic: boolean,
    metadataTags: SchedulingTagsInsertInput[],
    definition: string,
    definitionTags: SchedulingTagsInsertInput[],
    user: User | null,
    description?: string,
  ): Promise<number | null> {
    try {
      if (!queryPermissions.CREATE_SCHEDULING_CONDITION(user)) {
        throwPermissionError('create a scheduling condition');
      }

      const conditionInsertInput: SchedulingConditionInsertInput = {
        ...(description ? { description } : {}),
        name,
        public: isPublic,
        tags: {
          data: metadataTags,
        },
        versions: {
          data: [
            {
              definition,
              tags: {
                data: definitionTags,
              },
            },
          ],
        },
      };
      const data = await reqHasura<SchedulingConditionMetadata>(
        gql.CREATE_SCHEDULING_CONDITION,
        { condition: conditionInsertInput },
        user,
      );
      const { createSchedulingCondition } = data;
      if (createSchedulingCondition != null) {
        const { id } = createSchedulingCondition;

        showSuccessToast('Scheduling Condition Created Successfully');
        return id;
      } else {
        throw Error(`Unable to create scheduling condition "${name}"`);
      }
    } catch (e) {
      catchError('Scheduling Condition Creation Failed', e as Error);
      showFailureToast('Scheduling Condition Creation Failed');
      return null;
    }
  },

  async createSchedulingConditionDefinition(
    conditionId: number,
    definition: string,
    definitionTags: SchedulingTagsInsertInput[],
    user: User | null,
  ): Promise<Pick<SchedulingConditionDefinition, 'condition_id' | 'definition' | 'revision'> | null> {
    try {
      if (!queryPermissions.CREATE_SCHEDULING_CONDITION_DEFINITION(user)) {
        throwPermissionError('create a scheduling condition definition');
      }

      const conditionDefinitionInsertInput: SchedulingConditionDefinitionInsertInput = {
        condition_id: conditionId,
        definition,
        tags: {
          data: definitionTags,
        },
      };
      const data = await reqHasura<SchedulingConditionDefinition>(
        gql.CREATE_SCHEDULING_CONDITION_DEFINITION,
        { conditionDefinition: conditionDefinitionInsertInput },
        user,
      );
      const { conditionDefinition } = data;
      if (conditionDefinition != null) {
        showSuccessToast('New Scheduling Condition Revision Created Successfully');
        return conditionDefinition;
      } else {
        throw Error(`Unable to create condition definition for scheduling condition "${conditionId}"`);
      }
    } catch (e) {
      catchError('Scheduling Condition Creation Failed', e as Error);
      showFailureToast('Scheduling Condition Creation Failed');
      return null;
    }
  },

  // async createSchedulingConditionPlanSpecification(
  //   spec_condition: SchedulingSpecConditionInsertInput,
  //   user: User | null,
  // ): Promise<void> {
  //   try {
  //     if (!queryPermissions.CREATE_SCHEDULING_CONDITION_PLAN_SPECIFICATION(user)) {
  //       throwPermissionError('create a scheduling spec condition');
  //     }

  //     const data = await reqHasura<SchedulingConditionPlanSpecification>(
  //       gql.CREATE_SCHEDULING_CONDITION_PLAN_SPECIFICATION,
  //       { spec_condition },
  //       user,
  //     );
  //     if (data.createSchedulingSpecCondition == null) {
  //       throw Error('Unable to create a scheduling spec condition');
  //     }
  //   } catch (e) {
  //     catchError(e as Error);
  //   }
  // },

  async createSchedulingGoal(
    name: string,
    isPublic: boolean,
    metadataTags: SchedulingTagsInsertInput[],
    definitionType: SchedulingType,
    definition: string | null,
    file: File | null,
    definitionTags: SchedulingTagsInsertInput[],
    user: User | null,
    description?: string,
  ): Promise<number | null> {
    try {
      if (!queryPermissions.CREATE_SCHEDULING_CONDITION(user)) {
        throwPermissionError('create a scheduling condition');
      }

      let jarId: number | null = null;
      let codeDefinition: string | null = null;

      if (definitionType === SchedulingType.EDSL) {
        codeDefinition = definition;
      } else if (definitionType === SchedulingType.JAR && file) {
        jarId = await effects.uploadFile(file, user);
      }

      const goalInsertInput: SchedulingGoalInsertInput = {
        ...(description ? { description } : {}),
        name,
        public: isPublic,
        tags: {
          data: metadataTags,
        },
        versions: {
          data: [
            {
              definition: codeDefinition,
              tags: {
                data: definitionTags,
              },
              type: definitionType,
              uploaded_jar_id: jarId,
            },
          ],
        },
      };

      const data = await reqHasura<SchedulingGoalMetadata>(gql.CREATE_SCHEDULING_GOAL, { goal: goalInsertInput }, user);
      const { createSchedulingGoal } = data;
      if (createSchedulingGoal != null) {
        const { id } = createSchedulingGoal;

        showSuccessToast('Scheduling Goal Created Successfully');
        return id;
      } else {
        throw Error(`Unable to create scheduling goal "${name}"`);
      }
    } catch (e) {
      catchError('Scheduling Goal Creation Failed', e as Error);
      showFailureToast('Scheduling Goal Creation Failed');
      return null;
    }
  },

  async createSchedulingGoalDefinition(
    goalId: number,
    definitionType: SchedulingType,
    definition: string | null,
    file: File | null,
    definitionTags: SchedulingTagsInsertInput[],
    user: User | null,
  ): Promise<Pick<SchedulingGoalDefinition, 'goal_id' | 'definition' | 'revision'> | null> {
    try {
      if (!queryPermissions.CREATE_SCHEDULING_GOAL_DEFINITION(user)) {
        throwPermissionError('create a scheduling goal definition');
      }

      let jarId: number | null = null;
      let codeDefinition: string | null = null;

      if (definitionType === SchedulingType.EDSL) {
        codeDefinition = definition;
      } else if (definitionType === SchedulingType.JAR && file !== null) {
        jarId = await effects.uploadFile(file, user);
      }

      const goalDefinitionInsertInput: SchedulingGoalDefinitionInsertInput = {
        definition: codeDefinition,
        goal_id: goalId,
        tags: {
          data: definitionTags,
        },
        type: definitionType,
        uploaded_jar_id: jarId,
      };
      const data = await reqHasura<SchedulingGoalDefinition>(
        gql.CREATE_SCHEDULING_GOAL_DEFINITION,
        { goalDefinition: goalDefinitionInsertInput },
        user,
      );
      const { goalDefinition } = data;
      if (goalDefinition != null) {
        showSuccessToast('New Scheduling Goal Revision Created Successfully');
        return goalDefinition;
      } else {
        throw Error(`Unable to create goal definition for scheduling goal "${goalId}"`);
      }
    } catch (e) {
      catchError('Scheduling Goal Creation Failed', e as Error);
      showFailureToast('Scheduling Goal Creation Failed');
      return null;
    }
  },

  async createSchedulingGoalPlanSpecification(
    spec_goal: SchedulingGoalPlanSpecInsertInput,
    user: User | null,
  ): Promise<number | null> {
    try {
      if (!queryPermissions.CREATE_SCHEDULING_GOAL_PLAN_SPECIFICATION(user)) {
        throwPermissionError('create a scheduling spec goal');
      }

      const data = await reqHasura<SchedulingGoalPlanSpecification>(
        gql.CREATE_SCHEDULING_GOAL_PLAN_SPECIFICATION,
        { spec_goal },
        user,
      );
      const { createSchedulingSpecGoal } = data;
      if (createSchedulingSpecGoal != null) {
        const { specification_id } = createSchedulingSpecGoal;
        showSuccessToast('New Scheduling Goal Invocation Created Successfully');
        return specification_id;
      } else {
        throw Error('Unable to create a scheduling spec goal invocation');
      }
    } catch (e) {
      catchError(e as Error);
      showFailureToast('Scheduling Goal Invocation Creation Failed');
      return null;
    }
  },

  async createSchedulingPlanSpecification(
    spec: SchedulingPlanSpecificationInsertInput,
    user: User | null,
  ): Promise<Pick<SchedulingPlanSpecification, 'id'> | null> {
    try {
      if (!queryPermissions.CREATE_SCHEDULING_PLAN_SPECIFICATION(user)) {
        throwPermissionError('create a scheduling spec');
      }

      const data = await reqHasura<Pick<SchedulingPlanSpecification, 'id'>>(
        gql.CREATE_SCHEDULING_PLAN_SPECIFICATION,
        { spec },
        user,
      );
      const { createSchedulingSpec: newSchedulingSpec } = data;
      return newSchedulingSpec;
    } catch (e) {
      catchError(e as Error);
      return null;
    }
  },

  async createSimulationTemplate(
    argumentsMap: ArgumentsMap,
    name: string,
    modelId: number,
    user: User | null,
  ): Promise<SimulationTemplate | null> {
    try {
      if (!queryPermissions.CREATE_SIMULATION_TEMPLATE(user)) {
        throwPermissionError('create a simulation template');
      }

      const simulationTemplateInsertInput: SimulationTemplateInsertInput = {
        arguments: argumentsMap,
        description: name,
        model_id: modelId,
      };
      const { insert_simulation_template_one: newTemplate } = await reqHasura<SimulationTemplate>(
        gql.CREATE_SIMULATION_TEMPLATE,
        { simulationTemplateInsertInput },
        user,
      );

      if (newTemplate != null) {
        showSuccessToast(`Simulation Template ${name} Created Successfully`);
        return newTemplate;
      } else {
        throw Error(`Unable to create simulation template "${name}"`);
      }
    } catch (e) {
      catchError('Simulation Template Create Failed', e as Error);
      showFailureToast('Simulation Template Create Failed');
      return null;
    }
  },

  async createTag(tag: TagsInsertInput, user: User | null, notify: boolean = true): Promise<Tag | null> {
    try {
      createTagError.set(null);
      if (!queryPermissions.CREATE_TAGS(user)) {
        throwPermissionError('create tags');
      }

      const data = await reqHasura<{ affected_row: number; tag: Tag }>(gql.CREATE_TAG, { tag }, user);
      const { insert_tags_one } = data;
      if (insert_tags_one != null) {
        const { tag: insertedTag } = insert_tags_one;
        if (notify) {
          showSuccessToast('Tag Created Successfully');
        }
        createTagError.set(null);
        return insertedTag;
      } else {
        throw Error(`Unable to create tag "${tag.name}"`);
      }
    } catch (e) {
      createTagError.set((e as Error).message);
      catchError('Create Tags Failed', e as Error);
      showFailureToast('Create Tags Failed');
      return null;
    }
  },

  async createTags(tags: TagsInsertInput[], user: User | null, notify: boolean = true): Promise<Tag[] | null> {
    try {
      if (!queryPermissions.CREATE_TAGS(user)) {
        throwPermissionError('create tags');
      }

      const data = await reqHasura<{ affected_rows: number; returning: Tag[] }>(gql.CREATE_TAGS, { tags }, user);
      const { insert_tags } = data;
      if (insert_tags != null) {
        const { returning } = insert_tags;

        const createdTags = returning.map(({ name }) => name);

        // If there are tags that did not get created
        const leftoverTagNames = tags.filter(({ name }) => !createdTags.includes(name)).map(({ name }) => name);
        if (leftoverTagNames.length > 0) {
          throw new Error(`Some tags were not successfully created: ${leftoverTagNames.join(', ')}`);
        }
        if (notify) {
          showSuccessToast('Tags Created Successfully');
        }
        return returning;
      } else {
        throw Error('Unable to create tags');
      }
    } catch (e) {
      catchError('Create Tags Failed', e as Error);
      showFailureToast('Create Tags Failed');
      return null;
    }
  },

  async createUserSequence(sequence: UserSequenceInsertInput, user: User | null): Promise<number | null> {
    try {
      if (!queryPermissions.CREATE_USER_SEQUENCE(user)) {
        throwPermissionError('create a user sequence');
      }

      const data = await reqHasura<Pick<UserSequence, 'id'>>(gql.CREATE_USER_SEQUENCE, { sequence }, user);
      const { createUserSequence } = data;
      if (createUserSequence != null) {
        const { id } = createUserSequence;
        showSuccessToast('User Sequence Created Successfully');
        return id;
      } else {
        throw Error(`Unable to create user sequence "${sequence.name}"`);
      }
    } catch (e) {
      catchError('User Sequence Create Failed', e as Error);
      showFailureToast('User Sequence Create Failed');
      return null;
    }
  },

  async createView(definition: ViewDefinition, user: User | null): Promise<boolean> {
    try {
      if (!queryPermissions.CREATE_VIEW(user)) {
        throwPermissionError('create a view');
      }

      const { confirm, value = null } = await showCreateViewModal();

      if (confirm && value) {
        const { name } = value;
        const viewInsertInput: ViewInsertInput = { definition, name };
        const data = await reqHasura<View>(gql.CREATE_VIEW, { view: viewInsertInput }, user);
        const { newView } = data;

        if (newView != null) {
          view.update(() => newView);
          setQueryParam(SearchParameters.VIEW_ID, `${newView.id}`);
          showSuccessToast('View Created Successfully');
          return true;
        } else {
          throw Error(`Unable to create view "${viewInsertInput.name}"`);
        }
      }
    } catch (e) {
      catchError('View Create Failed', e as Error);
      showFailureToast('View Create Failed');
    }

    return false;
  },

  async createWorkspace(workspaceNames: string[], user: User | null): Promise<Workspace | null> {
    try {
      if (!queryPermissions.CREATE_WORKSPACE(user)) {
        throwPermissionError('create a workspace');
      }

      const { confirm, value } = await showWorkspaceModal(workspaceNames);

      if (confirm && value) {
        const workspace = value;
        const data = await reqHasura<Workspace>(gql.CREATE_WORKSPACE, { workspace }, user);
        const { createWorkspace } = data;

        if (createWorkspace != null) {
          showSuccessToast('Workspace Created Successfully');
          return createWorkspace;
        } else {
          throw Error(`Unable to create workspace "${workspace.name}"`);
        }
      }
    } catch (e) {
      catchError('Workspace Create Failed', e as Error);
      showFailureToast('Workspace Create Failed');
    }

    return null;
  },

  async deleteActivityDirective(id: ActivityDirectiveId, plan: Plan, user: User | null): Promise<boolean> {
    try {
      if (
        !(
          queryPermissions.DELETE_ACTIVITY_DIRECTIVES(user, plan) &&
          queryPermissions.DELETE_ACTIVITY_DIRECTIVES_REANCHOR_PLAN_START(user, plan, plan.model) &&
          queryPermissions.DELETE_ACTIVITY_DIRECTIVES_REANCHOR_TO_ANCHOR(user, plan, plan.model) &&
          queryPermissions.DELETE_ACTIVITY_DIRECTIVES_SUBTREE(user, plan, plan.model)
        )
      ) {
        throwPermissionError('delete an activity directive');
      }

      return effects.deleteActivityDirectives([id], plan, user);
    } catch (e) {
      catchError('Activity Directive Delete Failed', e as Error);
    }

    return false;
  },

  async deleteActivityDirectiveTags(ids: Tag['id'][], user: User | null): Promise<number | null> {
    try {
      if (!queryPermissions.DELETE_ACTIVITY_DIRECTIVE_TAGS(user)) {
        throwPermissionError('delete activity directive tags');
      }

      const data = await reqHasura<{ affected_rows: number }>(gql.DELETE_ACTIVITY_DIRECTIVE_TAGS, { ids }, user);
      const { delete_activity_directive_tags } = data;
      if (delete_activity_directive_tags != null) {
        const { affected_rows } = delete_activity_directive_tags;

        if (affected_rows !== ids.length) {
          throw Error('Some activity directive tags were not successfully deleted');
        }

        showSuccessToast('Activity Directive Updated Successfully');
        return affected_rows;
      } else {
        throw Error('Unable to delete activity directive tags');
      }
    } catch (e) {
      catchError('Delete Activity Directive Tags Failed', e as Error);
      showFailureToast('Delete Activity Directive Tags Failed');
      return null;
    }
  },

  async deleteActivityDirectives(ids: ActivityDirectiveId[], plan: Plan, user: User | null): Promise<boolean> {
    try {
      if (
        !(
          queryPermissions.DELETE_ACTIVITY_DIRECTIVES(user, plan) &&
          queryPermissions.DELETE_ACTIVITY_DIRECTIVES_REANCHOR_PLAN_START(user, plan, plan.model) &&
          queryPermissions.DELETE_ACTIVITY_DIRECTIVES_REANCHOR_TO_ANCHOR(user, plan, plan.model) &&
          queryPermissions.DELETE_ACTIVITY_DIRECTIVES_SUBTREE(user, plan, plan.model)
        )
      ) {
        throwPermissionError('delete activity directives');
      }

      type SortedDeletions = {
        [key in ActivityDeletionAction]?: ActivityDirectiveId[];
      };

      const { confirm, value } = await showDeleteActivitiesModal(ids);

      if (confirm && value !== undefined) {
        const sortedActions = Object.keys(value)
          .map(Number)
          .reduce((previousValue: SortedDeletions, activityId: ActivityDirectiveId) => {
            const action = value[activityId];
            if (previousValue[action]) {
              return {
                ...previousValue,
                [action]: [...(previousValue[action] ?? []), activityId],
              };
            }
            return {
              ...previousValue,
              [action]: [activityId],
            };
          }, {});

        const reanchorPlanDeletions = sortedActions[ActivityDeletionAction.ANCHOR_PLAN] ?? [];
        const reanchorRootDeletions = sortedActions[ActivityDeletionAction.ANCHOR_ROOT] ?? [];
        const subtreeDeletions = sortedActions[ActivityDeletionAction.DELETE_CHAIN] ?? [];
        const normalDeletions = sortedActions[ActivityDeletionAction.NORMAL] ?? [];

        // The following deletion queries must occur in a specific order to avoid errors from deleting
        // directives that still have other activities dependent on them
        if (reanchorRootDeletions.length) {
          const response = await reqHasura<
            {
              affected_row: ActivityDirective;
              change_type: string;
            }[]
          >(
            gql.DELETE_ACTIVITY_DIRECTIVES_REANCHOR_TO_ANCHOR,
            {
              activity_ids: convertToGQLArray(reanchorRootDeletions),
              plan_id: plan.id,
            },
            user,
          );

          if (response.delete_activity_by_pk_reanchor_to_anchor_bulk != null) {
            const deletedActivityIds = response.delete_activity_by_pk_reanchor_to_anchor_bulk
              .filter(({ change_type }) => {
                return change_type === 'deleted';
              })
              .map(({ affected_row: { id } }) => id);

            activityDirectivesDB.updateValue(directives => {
              return directives.filter(directive => {
                return deletedActivityIds.indexOf(directive.id) < 1;
              });
            });

            // If there are activities that did not get deleted
            const leftoverActivities = reanchorRootDeletions.filter(id => !deletedActivityIds.includes(id));
            if (leftoverActivities.length > 0) {
              throw new Error(`Some activities were not successfully deleted: ${leftoverActivities.join(', ')}`);
            }
          } else {
            throw new Error(
              'Something went wrong when attempting to delete and reanchor directives to their closest ancestor',
            );
          }
        }

        if (reanchorPlanDeletions.length) {
          const response = await reqHasura<
            {
              affected_row: ActivityDirective;
              change_type: string;
            }[]
          >(
            gql.DELETE_ACTIVITY_DIRECTIVES_REANCHOR_PLAN_START,
            {
              activity_ids: convertToGQLArray(reanchorPlanDeletions),
              plan_id: plan.id,
            },
            user,
          );

          if (response.delete_activity_by_pk_reanchor_plan_start_bulk != null) {
            const deletedActivityIds = response.delete_activity_by_pk_reanchor_plan_start_bulk
              .filter(({ change_type }) => {
                return change_type === 'deleted';
              })
              .map(({ affected_row: { id } }) => id);

            activityDirectivesDB.updateValue(directives => {
              return directives.filter(directive => {
                return deletedActivityIds.indexOf(directive.id) < 1;
              });
            });

            // If there are activities that did not get deleted
            const leftoverActivities = reanchorPlanDeletions.filter(id => !deletedActivityIds.includes(id));
            if (leftoverActivities.length > 0) {
              throw new Error(`Some activities were not successfully deleted: ${leftoverActivities.join(', ')}`);
            }
          } else {
            throw new Error('Something went wrong when attempting to delete and reanchor directives to the plan start');
          }
        }

        if (subtreeDeletions.length) {
          const response = await reqHasura<
            {
              affected_row: ActivityDirective;
              change_type: string;
            }[]
          >(
            gql.DELETE_ACTIVITY_DIRECTIVES_SUBTREE,
            {
              activity_ids: convertToGQLArray(subtreeDeletions),
              plan_id: plan.id,
            },
            user,
          );

          if (response.delete_activity_by_pk_delete_subtree_bulk) {
            const deletedActivityIds = response.delete_activity_by_pk_delete_subtree_bulk
              .filter(({ change_type }) => {
                return change_type === 'deleted';
              })
              .map(({ affected_row: { id } }) => id);

            activityDirectivesDB.updateValue(directives => {
              return directives.filter(directive => {
                return deletedActivityIds.indexOf(directive.id) < 1;
              });
            });
            // If there are activities that did not get deleted
            const leftoverActivities = subtreeDeletions.filter(id => !deletedActivityIds.includes(id));
            if (leftoverActivities.length > 0) {
              throw new Error(`Some activities were not successfully deleted: ${leftoverActivities.join(', ')}`);
            }
          } else {
            throw new Error('Something went wrong when attempting to delete directives and their children');
          }
        }

        if (normalDeletions.length) {
          const response = await reqHasura<{ returning: { id: number }[] }>(
            gql.DELETE_ACTIVITY_DIRECTIVES,
            {
              activity_ids: normalDeletions,
              plan_id: plan.id,
            },
            user,
          );

          if (response.deleteActivityDirectives) {
            const deletedActivityIds = response.deleteActivityDirectives.returning.map(({ id }) => id);
            activityDirectivesDB.updateValue(directives => {
              return directives.filter(directive => {
                return deletedActivityIds.indexOf(directive.id) < 1;
              });
            });
            // If there are activities that did not get deleted
            const leftoverActivities = normalDeletions.filter(id => !deletedActivityIds.includes(id));
            if (leftoverActivities.length > 0) {
              throw new Error(`Some activities were not successfully deleted: ${leftoverActivities.join(', ')}`);
            }
          } else {
            throw new Error('Something went wrong when attempting to delete directives');
          }
        }

        showSuccessToast('Activity Directives Deleted Successfully');
        return true;
      }
    } catch (e) {
      catchError('Activity Directives Delete Failed', e as Error);
      showFailureToast('Activity Directives Delete Failed');
    }

    return false;
  },

  async deleteActivityPreset(activityPreset: ActivityPreset, modelName: string, user: User | null): Promise<boolean> {
    try {
      if (!queryPermissions.DELETE_ACTIVITY_PRESET(user, activityPreset)) {
        throwPermissionError('delete an activity preset');
      }

      const { confirm } = await showConfirmModal(
        'Delete',
        `This will permanently delete the preset for the mission model: ${modelName}`,
        'Delete Permanently',
      );

      if (confirm) {
        const data = await reqHasura<{ id: number }>(gql.DELETE_ACTIVITY_PRESET, { id: activityPreset.id }, user);
        if (data.deleteActivityPreset != null) {
          showSuccessToast('Activity Preset Deleted Successfully');
          return true;
        } else {
          throw Error(`Unable to delete activity preset with ID: "${activityPreset.id}"`);
        }
      }
    } catch (e) {
      catchError('Activity Preset Delete Failed', e as Error);
      showFailureToast('Activity Preset Delete Failed');
    }

    return false;
  },

  async deleteChannelDictionary(id: number, user: User | null): Promise<void> {
    try {
      if (!queryPermissions.DELETE_CHANNEL_DICTIONARY(user)) {
        throwPermissionError('delete this channel dictionary');
      }

      const { confirm } = await showConfirmModal(
        'Delete',
        `Are you sure you want to delete the dictionary with ID: "${id}"?`,
        'Delete Channel Dictionary',
      );

      if (confirm) {
        const data = await reqHasura<{ id: number }>(gql.DELETE_CHANNEL_DICTIONARY, { id }, user);
        if (data.deleteChannelDictionary != null) {
          showSuccessToast('Channel Dictionary Deleted Successfully');
          channelDictionaries.filterValueById(id);
        } else {
          throw Error(`Unable to delete channel dictionary with ID: "${id}"`);
        }
      }
    } catch (e) {
      catchError('Channel Dictionary Delete Failed', e as Error);
      showFailureToast('Channel Dictionary Delete Failed');
    }
  },

  async deleteCommandDictionary(id: number, user: User | null): Promise<void> {
    try {
      if (!queryPermissions.DELETE_COMMAND_DICTIONARY(user)) {
        throwPermissionError('delete this command dictionary');
      }

      const { confirm } = await showConfirmModal(
        'Delete',
        `Are you sure you want to delete the dictionary with ID: "${id}"?`,
        'Delete Command Dictionary',
      );

      if (confirm) {
        const data = await reqHasura<{ id: number }>(gql.DELETE_COMMAND_DICTIONARY, { id }, user);
        if (data.deleteCommandDictionary != null) {
          showSuccessToast('Command Dictionary Deleted Successfully');
          commandDictionaries.filterValueById(id);
        } else {
          throw Error(`Unable to delete command dictionary with ID: "${id}"`);
        }
      }
    } catch (e) {
      catchError('Command Dictionary Delete Failed', e as Error);
      showFailureToast('Command Dictionary Delete Failed');
    }
  },

  async deleteConstraint(constraint: ConstraintMetadata, user: User | null): Promise<boolean> {
    try {
      if (!queryPermissions.DELETE_CONSTRAINT_METADATA(user, constraint)) {
        throwPermissionError('delete this constraint');
      }

      const { confirm } = await showConfirmModal(
        'Delete',
        `Are you sure you want to delete "${constraint.name}"?`,
        'Delete Constraint',
      );

      if (confirm) {
        const data = await reqHasura<{ id: number }>(gql.DELETE_CONSTRAINT_METADATA, { id: constraint.id }, user);
        if (data.deleteConstraintMetadata != null) {
          showSuccessToast('Constraint Deleted Successfully');
          return true;
        } else {
          throw Error(`Unable to delete constraint "${constraint.name}"`);
        }
      }
    } catch (e) {
      catchError('Constraint Delete Failed', e as Error);
      showFailureToast('Constraint Delete Failed');
    }

    return false;
  },

  async deleteConstraintPlanSpecifications(plan: Plan, constraintIds: number[], user: User | null): Promise<boolean> {
    try {
      if (!queryPermissions.DELETE_CONSTRAINT_PLAN_SPECIFICATIONS(user, plan)) {
        throwPermissionError('delete constraint plan specifications');
      }

      const data = await reqHasura<{ affected_rows: number }>(
        gql.DELETE_CONSTRAINT_PLAN_SPECIFICATIONS,
        { constraintIds, planId: plan.id },
        user,
      );
      if (data.delete_constraint_specification != null) {
        if (data.delete_constraint_specification.affected_rows !== constraintIds.length) {
          throw Error('Some constraint plan specifications were not successfully deleted');
        }
        return true;
      } else {
        throw Error('Unable to delete constraint plan specifications');
      }
    } catch (e) {
      catchError('Delete Constraint Plan Specifications Failed', e as Error);
      showFailureToast('Delete Constraint Plan Specifications Failed');
      return false;
    }
  },

  async deleteDerivationGroup(derivationGroup: DerivationGroup | null, user: User | null): Promise<void> {
    try {
      if (!queryPermissions.DELETE_DERIVATION_GROUP(user, derivationGroup)) {
        throwPermissionError('delete a derivation group');
      }

      if (derivationGroup !== null) {
        const data = await reqHasura<{ name: string }>(
          gql.DELETE_DERIVATION_GROUP,
          { name: derivationGroup.name },
          user,
        );
        if (data.deleteDerivationGroup === null) {
          throw Error('Unable to delete derivation group');
        } else {
          showSuccessToast('Derivation Group Deleted Successfully');
        }
      }
    } catch (e) {
      catchError('Derivation Group Deletion Failed', e as Error);
      showFailureToast('Derivation Group Deletion Failed');
    }
  },

  async deleteDerivationGroupForPlan(
    derivation_group_name: string,
    plan: Plan | null,
    user: User | null,
  ): Promise<void> {
    try {
      if ((plan && !queryPermissions.DELETE_PLAN_DERIVATION_GROUP(user, plan)) || !plan) {
        throwPermissionError('delete a derivation group from the plan');
      }

      // (use the same as above store, as the behavior is employed on the same panel, therefore so would the error)
      derivationGroupPlanLinkError.set(null);
      if (plan !== null) {
        const data = await reqHasura<{
          returning: {
            derivation_group_name: string;
            plan_id: number;
          }[];
        }>(
          gql.DELETE_PLAN_DERIVATION_GROUP,
          {
            where: {
              _and: {
                derivation_group_name: { _eq: derivation_group_name },
                plan_id: { _eq: plan.id },
              },
            },
          },
          user,
        );
        const sourceDissociation = data.planDerivationGroupLink?.returning[0];
        // If the return was null, do nothing - only act on success or non-null
        if (sourceDissociation) {
          showSuccessToast('Derivation Group Disassociated Successfully');
        }
      } else {
        throw Error('Plan is not defined.');
      }
    } catch (e) {
      catchError('Derivation Group De-linking Failed', e as Error);
      showFailureToast('Derivation Group De-linking Failed');
      derivationGroupPlanLinkError.set((e as Error).message);
    }
  },

  async deleteExpansionRule(rule: ExpansionRule, user: User | null): Promise<boolean> {
    try {
      if (!queryPermissions.DELETE_EXPANSION_RULE(user, rule)) {
        throwPermissionError('delete an expansion rule');
      }

      const { confirm } = await showConfirmModal(
        'Delete',
        `Are you sure you want to delete "${rule.name}"?`,
        'Delete Expansion Rule',
      );

      if (confirm) {
        const data = await reqHasura(gql.DELETE_EXPANSION_RULE, { id: rule.id }, user);

        if (data.deleteExpansionRule != null) {
          showSuccessToast('Expansion Rule Deleted Successfully');
          return true;
        } else {
          throw Error(`Unable to delete expansion rule "${rule.name}"`);
        }
      }
    } catch (e) {
      catchError('Expansion Rule Delete Failed', e as Error);
      showFailureToast('Expansion Rule Delete Failed');
    }

    return false;
  },

  async deleteExpansionRuleTags(ids: Tag['id'][], user: User | null): Promise<number | null> {
    try {
      if (!queryPermissions.DELETE_EXPANSION_RULE_TAGS(user)) {
        throwPermissionError('delete expansion rule tags');
      }

      const data = await reqHasura<{ affected_rows: number }>(gql.DELETE_EXPANSION_RULE_TAGS, { ids }, user);
      const { delete_expansion_rule_tags } = data;
      if (delete_expansion_rule_tags != null) {
        const { affected_rows } = delete_expansion_rule_tags;
        return affected_rows;
      } else {
        throw Error('Unable to delete expansion rule tags');
      }
    } catch (e) {
      catchError('Delete Expansion Rule Tags Failed', e as Error);
      showFailureToast('Delete Expansion Rule Tags Failed');
      return null;
    }
  },

  async deleteExpansionSequence(sequence: ExpansionSequence, user: User | null): Promise<void> {
    try {
      if (!queryPermissions.DELETE_EXPANSION_SEQUENCE(user)) {
        throwPermissionError('delete an expansion sequence');
      }

      const { confirm } = await showConfirmModal(
        'Delete',
        `Are you sure you want to delete expansion sequence with sequence ID: "${sequence.seq_id}"?`,
        'Delete Expansion Sequence',
      );

      if (confirm) {
        const { seq_id: seqId, simulation_dataset_id: simulationDatasetId } = sequence;
        const data = await reqHasura<SeqId>(gql.DELETE_EXPANSION_SEQUENCE, { seqId, simulationDatasetId }, user);
        if (data.deleteExpansionSequence != null) {
          showSuccessToast('Expansion Sequence Deleted Successfully');
        } else {
          throw Error(`Unable to delete expansion sequence with ID: "${seqId}"`);
        }
      }
    } catch (e) {
      catchError('Expansion Sequence Delete Failed', e as Error);
      showFailureToast('Expansion Sequence Delete Failed');
    }
  },

  async deleteExpansionSequenceToActivity(
    simulation_dataset_id: number,
    simulated_activity_id: number,
    user: User | null,
  ): Promise<boolean> {
    try {
      if (!queryPermissions.DELETE_EXPANSION_SEQUENCE_TO_ACTIVITY(user)) {
        throwPermissionError('delete an expansion sequence from an activity');
      }

      const data = await reqHasura<SeqId>(
        gql.DELETE_EXPANSION_SEQUENCE_TO_ACTIVITY,
        {
          simulated_activity_id,
          simulation_dataset_id,
        },
        user,
      );
      if (data.expansionSequence != null) {
        showSuccessToast('Expansion Sequence Deleted From Activity Successfully');
        return true;
      } else {
        throw Error(
          `Unable to remove the associated expansion sequence from the dataset ${simulation_dataset_id} and the activity ${simulated_activity_id}`,
        );
      }
    } catch (e) {
      catchError('Delete Expansion Sequence From Activity Failed', e as Error);
      showFailureToast('Delete Expansion Sequence From Activity Failed');
      return false;
    }
  },

  async deleteExpansionSet(set: ExpansionSet, user: User | null): Promise<boolean> {
    try {
      if (!queryPermissions.DELETE_EXPANSION_SET(user, set)) {
        throwPermissionError('delete an expansion set');
      }

      const { confirm } = await showConfirmModal(
        'Delete',
        `Are you sure you want to delete "${set.name}"?`,
        'Delete Expansion Set',
      );

      if (confirm) {
        const data = await reqHasura<{ id: number }>(gql.DELETE_EXPANSION_SET, { id: set.id }, user);
        if (data.deleteExpansionSet != null) {
          showSuccessToast('Expansion Set Deleted Successfully');
          return true;
        } else {
          throw Error(`Unable to delete expansion set "${set.name}"`);
        }
      }

      return false;
    } catch (e) {
      catchError('Expansion Set Delete Failed', e as Error);
      showFailureToast('Expansion Set Delete Failed');
      return false;
    }
  },

  async deleteExternalEventType(event_type_name: string | null, user: User | null): Promise<void> {
    try {
      if (!queryPermissions.DELETE_EXTERNAL_EVENT_TYPE(user)) {
        throwPermissionError('delete an external event type');
      }

      // to do this, all dgs associated should be deleted.
      if (event_type_name !== null) {
        const data = await reqHasura<{ id: number }>(gql.DELETE_EXTERNAL_EVENT_TYPE, { name: event_type_name }, user);
        if (data.deleteDerivationGroup === null) {
          throw Error('Unable to delete external event type');
        }
        showSuccessToast('External Event Type Deleted Successfully');
      }
    } catch (e) {
      catchError('External Event Type Deletion Failed', e as Error);
      showFailureToast('External Event Type Deletion Failed');
    }
  },

  async deleteExternalSource(
    externalSources: ExternalSourceSlim[] | null,
    planDerivationGroupLinks: PlanDerivationGroup[],
    user: User | null,
  ): Promise<boolean> {
    try {
      if (!queryPermissions.DELETE_EXTERNAL_SOURCES(user, externalSources)) {
        throwPermissionError('delete an external source');
      }
      if (externalSources !== null) {
        // Check if any of the external sources still have associations, in which case they need to be removed from the to-be-deleted array
        const currentlyLinked: { pkey: ExternalSourcePkey; plan_ids: number[] }[] = [];
        const unassociatedSources: ExternalSourceSlim[] = [];
        for (const externalSource of externalSources) {
          const currentExternalSourcePlanLinks: PlanDerivationGroup[] = planDerivationGroupLinks.filter(
            planDerivationGroupLink =>
              planDerivationGroupLink.derivation_group_name === externalSource.derivation_group_name,
          );
          const linkedPlanIds: (number | undefined)[] = currentExternalSourcePlanLinks.map(
            planDerivationGroupLink => planDerivationGroupLink.plan_id,
          );
          const definedPlanIds: number[] = linkedPlanIds.filter(
            (currentPlanId): currentPlanId is number => currentPlanId !== undefined,
          );
          if (definedPlanIds !== undefined && definedPlanIds.length > 0) {
            currentlyLinked.push({
              pkey: { derivation_group_name: externalSource.derivation_group_name, key: externalSource.key },
              plan_ids: definedPlanIds,
            });
          } else {
            unassociatedSources.push(externalSource);
          }
        }

        // Show confirmation modal prior to running deletion
        const { confirm } = await showDeleteExternalSourceModal(currentlyLinked, externalSources, unassociatedSources);
        if (confirm) {
          // cannot easily do composite keys in GraphQL, so we group by derivation group and send a query per group of keys
          const derivationGroups: { [derivationGroupName: string]: string[] } = {};
          for (const externalSource of unassociatedSources) {
            if (derivationGroups[externalSource.derivation_group_name]) {
              derivationGroups[externalSource.derivation_group_name].push(externalSource.key);
            } else {
              derivationGroups[externalSource.derivation_group_name] = [externalSource.key];
            }
          }

          // send each group's query out
          for (const derivationGroupName of Object.keys(derivationGroups)) {
            const data = await reqHasura<{ derivationGroupName: string; sourceKeys: string[] }>(
              gql.DELETE_EXTERNAL_SOURCES,
              {
                derivationGroupName: derivationGroupName,
                sourceKeys: derivationGroups[derivationGroupName],
              },
              user,
            );
            if (data.deleteExternalSource === null) {
              throw Error('Unable to delete external source');
            }
          }
          showSuccessToast('External Source Deleted Successfully');
          return true;
        }
      }
    } catch (e) {
      catchError('External Source Deletion Failed', e as Error);
      showFailureToast('External Source Deletion Failed');
      return false;
    }
    return false;
  },

  async deleteExternalSourceType(externalSourceTypeName: string | null, user: User | null): Promise<void> {
    try {
      if (!queryPermissions.DELETE_EXTERNAL_SOURCE_TYPE(user)) {
        throwPermissionError('delete an external source type');
      }

      // to do this, all dgs associated should be deleted.
      if (externalSourceTypeName !== null) {
        const data = await reqHasura<{ name: string }>(
          gql.DELETE_EXTERNAL_SOURCE_TYPE,
          { name: externalSourceTypeName },
          user,
        );
        if (data.deleteDerivationGroup === null) {
          throw Error('Unable to delete external source type');
        } else {
          showSuccessToast('External Source Type Deletion Successful');
        }
      }
    } catch (e) {
      catchError('External Source Type Deletion Failed', e as Error);
      showFailureToast('External Source Type Deletion Failed');
    }
  },

  async deleteFile(id: number, user: User | null): Promise<boolean> {
    try {
      await reqGateway(`/file/${id}`, 'DELETE', null, user, false);
      return true;
    } catch (e) {
      catchError(e as Error);
      return false;
    }
  },

  async deleteModel(model: ModelSlim, user: User | null): Promise<void> {
    try {
      if (!queryPermissions.DELETE_MODEL(user)) {
        throwPermissionError('delete this model');
      }

      const { confirm } = await showConfirmModal(
        'Delete',
        `Are you sure you want to delete "${model.name}" version ${model.version}?`,
        'Delete Model',
      );

      if (confirm) {
        const { id, jar_id } = model;
        await effects.deleteFile(jar_id, user);
        const data = await reqHasura<{ id: number }>(gql.DELETE_MODEL, { id }, user);
        if (data.deleteModel != null) {
          showSuccessToast('Model Deleted Successfully');
          models.filterValueById(id);
        } else {
          throw Error(`Unable to delete model "${model.name}"`);
        }
      }
    } catch (e) {
      catchError('Model Delete Failed', e as Error);
      showFailureToast('Model Delete Failed');
    }
  },

  async deleteParameterDictionary(id: number, user: User | null): Promise<void> {
    try {
      if (!queryPermissions.DELETE_PARAMETER_DICTIONARY(user)) {
        throwPermissionError('delete this parameter dictionary');
      }

      const { confirm } = await showConfirmModal(
        'Delete',
        `Are you sure you want to delete the dictionary with ID: "${id}"?`,
        'Delete Parameter Dictionary',
      );

      if (confirm) {
        const data = await reqHasura<{ id: number }>(gql.DELETE_PARAMETER_DICTIONARY, { id }, user);
        if (data.deleteParameterDictionary != null) {
          showSuccessToast('Parameter Dictionary Deleted Successfully');
          parameterDictionaries.filterValueById(id);
        } else {
          throw Error(`Unable to delete parameter dictionary with ID: "${id}"`);
        }
      }
    } catch (e) {
      catchError('Parameter Dictionary Delete Failed', e as Error);
      showFailureToast('Parameter Dictionary Delete Failed');
    }
  },

  async deleteParcel(parcel: Parcel, user: User | null): Promise<boolean> {
    try {
      if (!queryPermissions.DELETE_PARCEL(user, parcel)) {
        throwPermissionError('delete this parcel');
      }

      const { confirm } = await showConfirmModal(
        'Delete',
        `Are you sure you want to delete "${parcel.name}"?`,
        'Delete Parcel',
      );

      if (confirm) {
        const data = await reqHasura<{ id: number }>(gql.DELETE_PARCEL, { id: parcel.id }, user);

        if (data.deleteParcel === null) {
          throw Error(`Unable to delete parcel "${parcel.name}"`);
        }

        showSuccessToast('Parcel Deleted Successfully');
        return true;
      }

      return false;
    } catch (e) {
      catchError('Parcel Delete Failed', e as Error);
      showFailureToast('Parcel Delete Failed');
      return false;
    }
  },

  async deleteParcelToDictionaryAssociations(
    parcelToParameterDictionariesToDelete: ParcelToParameterDictionary[],
    user: User | null,
  ): Promise<number | null> {
    try {
      if (!queryPermissions.DELETE_PARCEL_TO_DICTIONARY_ASSOCIATION(user)) {
        throwPermissionError('delete parcel to dictionary association');
      }

      const parcelIds = parcelToParameterDictionariesToDelete.map(p => p.parcel_id);
      const parameterDictionaryIds = parcelToParameterDictionariesToDelete.map(p => p.parameter_dictionary_id);

      const data = await reqHasura<{ affected_rows: number }>(
        gql.DELETE_PARCEL_TO_DICTIONARY_ASSOCIATION,
        { parameterDictionaryIds, parcelIds },
        user,
      );

      const { delete_parcel_to_parameter_dictionary } = data;

      if (delete_parcel_to_parameter_dictionary != null) {
        const { affected_rows } = delete_parcel_to_parameter_dictionary;

        if (affected_rows !== parameterDictionaryIds.length) {
          throw Error('Some parcel to dictionary associations were not successfully deleted');
        }

        showSuccessToast('Parcel to dictionary association deleted Successfully');
        return affected_rows;
      } else {
        throw Error('Unable to delete parcel to dictionary associations');
      }
    } catch (e) {
      catchError('Delete parcel to dictionary associations failed', e as Error);
      showFailureToast('Delete parcel to dictionary associations failed');
      return null;
    }
  },

  async deletePlan(plan: PlanSlim, user: User | null): Promise<boolean> {
    try {
      if (!queryPermissions.DELETE_PLAN(user, plan)) {
        throwPermissionError('delete this plan');
      }

      const { confirm } = await showConfirmModal(
        'Delete',
        `Are you sure you want to delete "${plan.name}"?`,
        'Delete Plan',
      );

      if (confirm) {
        const data = await reqHasura(gql.DELETE_PLAN, { id: plan.id }, user);
        if (data.deletePlan != null) {
          showSuccessToast('Plan Deleted Successfully');
          return true;
        } else {
          throw Error(`Unable to delete the plan with "${plan.name}"`);
        }
      }

      return false;
    } catch (e) {
      catchError('Plan Delete Failed', e as Error);
      showFailureToast('Plan Delete Failed');
      return false;
    }
  },

  async deletePlanCollaborator(plan: Plan, collaborator: string, user: User | null): Promise<boolean> {
    try {
      if (!queryPermissions.DELETE_PLAN_COLLABORATOR(user, plan)) {
        throwPermissionError('delete plan snapshot');
      }

      const data = await reqHasura(gql.DELETE_PLAN_COLLABORATOR, { collaborator, planId: plan.id }, user);
      if (data.deletePlanCollaborator != null) {
        showSuccessToast('Plan Collaborator Removed Successfully');
        return true;
      } else {
        throw Error('Unable to remove plan collaborator');
      }
    } catch (e) {
      catchError('Remove Plan Collaborator Failed', e as Error);
      showFailureToast('Remove Plan Collaborator Failed');
      return false;
    }
  },

  async deletePlanSnapshot(snapshot: PlanSnapshot, user: User | null): Promise<boolean> {
    try {
      if (!queryPermissions.DELETE_PLAN_SNAPSHOT(user)) {
        throwPermissionError('delete plan snapshot');
      }

      const { confirm } = await showConfirmModal(
        'Delete',
        `Are you sure you want to delete the plan snapshot "${snapshot.snapshot_name}"?`,
        'Delete Plan Snapshot',
      );

      if (confirm) {
        const data = await reqHasura(gql.DELETE_PLAN_SNAPSHOT, { snapshot_id: snapshot.snapshot_id }, user);
        if (data.deletePlanSnapshot != null) {
          showSuccessToast('Plan Snapshot Deleted Successfully');
          return true;
        } else {
          throw Error('Unable to delete plan snapshot');
        }
      }

      return false;
    } catch (e) {
      catchError('Delete Plan Snapshot Failed', e as Error);
      showFailureToast('Delete Plan Snapshot Failed');
      return false;
    }
  },

  async deletePlanTags(ids: Tag['id'][], user: User | null): Promise<number | null> {
    try {
      if (!queryPermissions.DELETE_PLAN_TAGS(user)) {
        throwPermissionError('delete plan tags');
      }

      const data = await reqHasura<{ affected_rows: number }>(gql.DELETE_PLAN_TAGS, { ids }, user);
      const { delete_plan_tags } = data;
      if (delete_plan_tags != null) {
        const { affected_rows } = delete_plan_tags;
        if (affected_rows !== ids.length) {
          throw Error('Some plan tags were not successfully deleted');
        }
        showSuccessToast('Plan Updated Successfully');
        return affected_rows;
      } else {
        throw Error('Unable to delete plan tags');
      }
    } catch (e) {
      catchError('Delete Plan Tags Failed', e as Error);
      showFailureToast('Delete Plan Tags Failed');
      return null;
    }
  },

  async deleteSchedulingCondition(condition: SchedulingConditionMetadata, user: User | null): Promise<boolean> {
    try {
      if (!queryPermissions.DELETE_SCHEDULING_CONDITION_METADATA(user, condition)) {
        throwPermissionError('delete this scheduling condition');
      }

      const { confirm } = await showConfirmModal(
        'Delete',
        `Are you sure you want to delete "${condition.name}"?`,
        'Delete Scheduling Condition',
      );

      if (confirm) {
        const data = await reqHasura<{ id: number }>(
          gql.DELETE_SCHEDULING_CONDITION_METADATA,
          { id: condition.id },
          user,
        );
        if (data.deleteSchedulingConditionMetadata != null) {
          showSuccessToast('Scheduling Condition Deleted Successfully');
          return true;
        } else {
          throw Error(`Unable to delete scheduling condition "${condition.name}"`);
        }
      } else {
        return false;
      }
    } catch (e) {
      catchError('Scheduling Condition Delete Failed', e as Error);
      showFailureToast('Scheduling Condition Delete Failed');
      return false;
    }
  },

  async deleteSchedulingGoal(goal: SchedulingGoalMetadata, user: User | null): Promise<boolean> {
    try {
      if (!queryPermissions.DELETE_SCHEDULING_GOAL_METADATA(user, goal)) {
        throwPermissionError('delete this scheduling goal');
      }

      const { confirm } = await showConfirmModal(
        'Delete',
        `Are you sure you want to delete "${goal.name}"?`,
        'Delete Scheduling Goal',
      );

      if (confirm) {
        const data = await reqHasura<{ id: number }>(gql.DELETE_SCHEDULING_GOAL_METADATA, { id: goal.id }, user);

        if (data.deleteSchedulingGoalMetadata) {
          showSuccessToast('Scheduling Goal Deleted Successfully');
          return true;
        } else {
          throw Error(`Unable to delete scheduling goal "${goal.name}"`);
        }
      } else {
        return false;
      }
    } catch (e) {
      catchError('Scheduling Goal Delete Failed', e as Error);
      showFailureToast('Scheduling Goal Delete Failed');
      return false;
    }
  },

  async deleteSchedulingGoalInvocation(
    plan: Plan,
    schedulingSpecificationId: number,
    goalInvocationIdsToDelete: (number | undefined)[],
    user: User | null,
  ) {
    try {
      if (!queryPermissions.UPDATE_SCHEDULING_GOAL_PLAN_SPECIFICATIONS(user, plan)) {
        throwPermissionError('update this scheduling goal plan specification');
      }
      const { deleteConstraintPlanSpecifications } = await reqHasura(
        gql.DELETE_SCHEDULING_GOAL_INVOCATIONS,
        {
          goalInvocationIdsToDelete,
          specificationId: schedulingSpecificationId,
        },
        user,
      );

      if (deleteConstraintPlanSpecifications !== null) {
        showSuccessToast(`Scheduling Goals Updated Successfully`);
      } else {
        throw Error('Unable to update the scheduling goal specifications for the plan');
      }
    } catch (e) {
      catchError('Scheduling Goal Plan Specifications Update Failed', e as Error);
      showFailureToast('Scheduling Goal Plan Specifications Update Failed');
    }
  },

  async deleteSequenceAdaptation(id: number, user: User | null): Promise<void> {
    try {
      if (!queryPermissions.DELETE_SEQUENCE_ADAPTATION(user)) {
        throwPermissionError('delete this sequence adaptation');
      }

      const { confirm } = await showConfirmModal(
        'Delete',
        `Are you sure you want to delete the sequence adaptation with ID: "${id}"?`,
        'Delete Sequence Adaptation',
      );

      if (confirm) {
        const data = await reqHasura<{ id: number }>(gql.DELETE_SEQUENCE_ADAPTATION, { id }, user);
        if (data.deleteSequenceAdaptation === null) {
          throw Error(`Unable to delete sequence adaptation with ID: "${id}"`);
        }

        showSuccessToast('Sequence Adaptation Deleted Successfully');
        sequenceAdaptations.filterValueById(id);
      }
    } catch (e) {
      catchError('Sequence Adaptation Delete Failed', e as Error);
      showFailureToast('Sequence Adaptation Delete Failed');
    }
  },

  async deleteSimulationTemplate(
    simulationTemplate: SimulationTemplate,
    modelName: string,
    user: User | null,
  ): Promise<boolean> {
    try {
      if (!queryPermissions.DELETE_SIMULATION_TEMPLATE(user, simulationTemplate)) {
        throwPermissionError('delete this simulation template');
      }

      const { confirm } = await showConfirmModal(
        'Delete',
        `This will permanently delete the template for the mission model: ${modelName}`,
        'Delete Permanently',
      );

      if (confirm) {
        const data = await reqHasura<{ id: number }>(
          gql.DELETE_SIMULATION_TEMPLATE,
          { id: simulationTemplate.id },
          user,
        );
        if (data.deleteSimulationTemplate != null) {
          showSuccessToast('Simulation Template Deleted Successfully');
          return true;
        } else {
          throw Error(`Unable to delete simulation template with ID: "${simulationTemplate.id}"`);
        }
      }
    } catch (e) {
      catchError('Simulation Template Delete Failed', e as Error);
      showFailureToast('Simulation Template Delete Failed');
    }

    return false;
  },

  async deleteTag(tag: Tag, user: User | null): Promise<boolean> {
    try {
      if (!queryPermissions.DELETE_TAG(user, tag)) {
        throwPermissionError('delete tags');
      }

      await reqHasura<{ id: number }>(gql.DELETE_TAG, { id: tag.id }, user);
      showSuccessToast('Tag Deleted Successfully');
      return true;
    } catch (e) {
      catchError('Delete Tag Failed', e as Error);
      showFailureToast('Delete Tag Failed');
      return false;
    }
  },

  async deleteTimelineHorizontalGuides(timelineId?: number | null, rowId?: number | null) {
    const { confirm } = await showConfirmModal(
      'Delete',
      `Are you sure you want to delete all horizontal guides for this row?`,
      'Delete Rows',
      true,
    );
    if (confirm) {
      viewUpdateRow('horizontalGuides', [], timelineId, rowId);
    }
  },

  async deleteTimelineLayers(timelineId?: number | null, rowId?: number | null) {
    const { confirm } = await showConfirmModal(
      'Delete',
      `Are you sure you want to delete all layers in this row?`,
      'Delete Rows',
      true,
    );
    if (confirm) {
      viewUpdateRow('layers', [], timelineId, rowId);
    }
  },

  async deleteTimelineRow(row: Row, rows: Row[], timelineId: number | null) {
    const { confirm } = await showConfirmModal(
      'Delete',
      `Are you sure you want to delete timeline row: ${row.name}?`,
      'Delete Row',
      true,
    );
    if (confirm) {
      const filteredRows = rows.filter(r => r.id !== row.id);
      viewUpdateTimeline('rows', filteredRows, timelineId);
    }
  },

  async deleteTimelineRows(timelineId: number | null) {
    const { confirm } = await showConfirmModal(
      'Delete',
      `Are you sure you want to delete all timeline rows?`,
      'Delete Rows',
      true,
    );
    if (confirm) {
      viewUpdateTimeline('rows', [], timelineId);
    }
  },

  async deleteTimelineVerticalGuides(timelineId: number | null) {
    const { confirm } = await showConfirmModal(
      'Delete',
      `Are you sure you want to delete all vertical guides?`,
      'Delete Rows',
      true,
    );
    if (confirm) {
      viewUpdateTimeline('verticalGuides', [], timelineId);
    }
  },

  async deleteTimelineYAxes(timelineId?: number | null, rowId?: number | null) {
    const { confirm } = await showConfirmModal(
      'Delete',
      `Are you sure you want to delete all y axes for this row?`,
      'Delete Rows',
      true,
    );
    if (confirm) {
      viewUpdateRow('yAxes', [], timelineId, rowId);
    }
  },

  async deleteUserSequence(sequence: UserSequence, user: User | null): Promise<boolean> {
    try {
      if (!queryPermissions.DELETE_USER_SEQUENCE(user, sequence)) {
        throwPermissionError('delete this user sequence');
      }

      const { confirm } = await showConfirmModal(
        'Delete',
        `Are you sure you want to delete "${sequence.name}"?`,
        'Delete User Sequence',
      );

      if (confirm) {
        const data = await reqHasura<{ id: number }>(gql.DELETE_USER_SEQUENCE, { id: sequence.id }, user);
        if (data.deleteUserSequence != null) {
          showSuccessToast('User Sequence Deleted Successfully');
          return true;
        } else {
          throw Error(`Unable to delete user sequence "${sequence.name}"`);
        }
      }

      return false;
    } catch (e) {
      catchError('User Sequence Delete Failed', e as Error);
      showFailureToast('User Sequence Delete Failed');
      return false;
    }
  },

  async deleteView(view: ViewSlim, user: User | null): Promise<boolean> {
    try {
      if (!queryPermissions.DELETE_VIEW(user, view)) {
        throwPermissionError('delete this view');
      }

      const { confirm } = await showConfirmModal(
        'Delete',
        `Are you sure you want to delete "${view.name}"?`,
        'Delete View',
      );

      if (confirm) {
        const data = await reqHasura<{ id: number }>(gql.DELETE_VIEW, { id: view.id }, user);
        if (data.deletedView != null) {
          showSuccessToast('View Deleted Successfully');
          return true;
        } else {
          throw Error(`Unable to delete view "${view.name}"`);
        }
      }
    } catch (e) {
      showFailureToast('View Delete Failed');
      catchError(e as Error);
    }

    return false;
  },

  async deleteViews(views: ViewSlim[], user: User | null): Promise<boolean> {
    try {
      const hasPermission = views.reduce((previousValue, view) => {
        return previousValue && queryPermissions.DELETE_VIEWS(user, view);
      }, true);
      if (!hasPermission) {
        throwPermissionError('delete one or all of these views');
      }

      const { confirm } = await showConfirmModal(
        'Delete',
        'Are you sure you want to delete the selected views?',
        'Delete Views',
      );

      if (confirm) {
        const data = await reqHasura<{ returning: { id: number }[] }>(
          gql.DELETE_VIEWS,
          { ids: views.map(({ id }) => id) },
          user,
        );
        if (data.delete_view != null) {
          const deletedViewIds = data.delete_view.returning.map(({ id }) => id);
          const leftoverViewIds = views.filter(({ id }) => !deletedViewIds.includes(id));
          if (leftoverViewIds.length > 0) {
            throw new Error(`Some views were not successfully deleted: ${leftoverViewIds.join(', ')}`);
          }
          showSuccessToast('Views Deleted Successfully');
          return true;
        } else {
          throw Error('Unable to delete views');
        }
      }
    } catch (e) {
      showFailureToast('View Deletes Failed');
      catchError(e as Error);
    }

    return false;
  },

  duplicateTimelineRow(row: Row, timeline: Timeline, timelines: Timeline[]): Row | null {
    const newRow = duplicateRow(row, timelines, timeline.id);
    if (newRow) {
      // Add row after the existing row
      const newRows = timeline.rows ?? [];
      const rowIndex = newRows.findIndex(r => r.id === row.id);
      if (rowIndex > -1) {
        newRows.splice(rowIndex + 1, 0, newRow);
        viewUpdateTimeline('rows', [...newRows], timeline.id);
        return newRow;
      }
    }
    return null;
  },

  async editView(view: View, user: User | null): Promise<boolean> {
    try {
      if (!queryPermissions.UPDATE_VIEW(user, view)) {
        throwPermissionError('edit this view');
      }

      const { confirm, value = null } = await showEditViewModal();
      if (confirm && value) {
        const { id, name } = value;
        const viewUpdateInput: ViewUpdateInput = { definition: view.definition, name };
        const data = await reqHasura<View>(gql.UPDATE_VIEW, { id, view: viewUpdateInput }, user);
        const { updatedView } = data;

        if (updatedView != null) {
          const { name: updatedName, updated_at } = updatedView;
          applyViewUpdate({ name: updatedName, updated_at });
          showSuccessToast('View Edited Successfully');
          return true;
        } else {
          throw Error(`Unable to edit view "${name}"`);
        }
      }
    } catch (e) {
      catchError('View Edit Failed', e as Error);
      showFailureToast('View Edit Failed');
    }

    return false;
  },

  async editWorkspace(workspace: Workspace, workspaceNames: string[], user: User | null): Promise<Workspace | null> {
    try {
      if (!queryPermissions.UPDATE_WORKSPACE(user, workspace)) {
        throwPermissionError('update a workspace');
      }

      const { confirm, value } = await showWorkspaceModal(workspaceNames, workspace.name);

      if (confirm && value) {
        const updatedName = value;
        const data = await reqHasura<Workspace>(
          gql.UPDATE_WORKSPACE,
          { id: workspace.id, workspace: updatedName },
          user,
        );
        const { updatedWorkspace } = data;

        if (updatedWorkspace != null) {
          showSuccessToast('Workspace Updated Successfully');
          return updatedWorkspace;
        } else {
          throw Error(`Unable to update workspace "${workspace.name}"`);
        }
      }
    } catch (e) {
      catchError('Workspace Update Failed', e as Error);
      showFailureToast('Workspace Update Failed');
    }

    return null;
  },

  async expand(
    expansionSetId: number,
    simulationDatasetId: number,
    plan: Plan,
    model: Model,
    user: User | null,
  ): Promise<void> {
    try {
      planExpansionStatus.set(Status.Incomplete);

      if (!queryPermissions.EXPAND(user, plan, model)) {
        throwPermissionError('expand this plan');
      }

      const data = await reqHasura<{ id: number }>(gql.EXPAND, { expansionSetId, simulationDatasetId }, user);
      if (data.expand != null) {
        planExpansionStatus.set(Status.Complete);
        showSuccessToast('Plan Expanded Successfully');
      } else {
        throw Error('Unable to expand plan');
      }
    } catch (e) {
      catchError('Plan Expansion Failed', e as Error);
      planExpansionStatus.set(Status.Failed);
      showFailureToast('Plan Expansion Failed');
    }
  },

  async getActivitiesForPlan(planId: number, user: User | null): Promise<ActivityDirectiveDB[]> {
    try {
      const query = convertToQuery(gql.SUB_ACTIVITY_DIRECTIVES);
      const data = await reqHasura<ActivityDirectiveDB[]>(query, { planId }, user);

      const { activity_directives } = data;
      if (activity_directives != null) {
        return activity_directives;
      } else {
        throw Error('Unable to retrieve activities for plan');
      }
    } catch (e) {
      catchError(e as Error);
      return [];
    }
  },

  async getActivityDirectiveChangelog(
    planId: number,
    activityId: number,
    user: User | null,
  ): Promise<ActivityDirectiveRevision[]> {
    try {
      const data = await reqHasura<ActivityDirectiveRevision[]>(
        gql.GET_ACTIVITY_DIRECTIVE_CHANGELOG,
        { activityId, planId },
        user,
      );
      const { activityDirectiveRevisions } = data;
      if (activityDirectiveRevisions != null) {
        return activityDirectiveRevisions;
      } else {
        throw Error('Unable to retrieve activity directive changelog');
      }
    } catch (e) {
      catchError(e as Error);
      return [];
    }
  },

  async getActivityDirectiveValidations(
    planId: number,
    user: User | null,
  ): Promise<ActivityDirectiveValidationStatus[]> {
    try {
      const data = await reqHasura<ActivityDirectiveValidationStatus[]>(
        gql.SUB_ACTIVITY_DIRECTIVE_VALIDATIONS,
        { planId },
        user,
      );

      const { activity_directive_validations: activityDirectiveValidations } = data;

      if (activityDirectiveValidations != null) {
        return activityDirectiveValidations;
      } else {
        throw Error('Unable to retrieve activity directive validations');
      }
    } catch (e) {
      catchError(e as Error);
      return [];
    }
  },

  async getActivityTypes(modelId: number, user: User | null): Promise<ActivityType[]> {
    try {
      const query = convertToQuery(gql.SUB_ACTIVITY_TYPES);
      const data = await reqHasura<ActivityType[]>(query, { modelId }, user);
      const { activity_type: activityTypes } = data;
      if (activityTypes != null) {
        return activityTypes;
      } else {
        throw Error('Unable to retrieve activity types');
      }
    } catch (e) {
      catchError(e as Error);
      return [];
    }
  },

  async getActivityTypesExpansionRules(
    modelId: number | null | undefined,
    user: User | null,
  ): Promise<ActivityTypeExpansionRules[]> {
    if (modelId !== null && modelId !== undefined) {
      try {
        const data = await reqHasura<ActivityTypeExpansionRules[]>(
          gql.GET_ACTIVITY_TYPES_EXPANSION_RULES,
          { modelId },
          user,
        );
        const { activity_types } = data;
        if (activity_types != null) {
          return activity_types;
        } else {
          throw Error('Unable to retrieve activity types');
        }
      } catch (e) {
        catchError(e as Error);
        return [];
      }
    } else {
      return [];
    }
  },

  async getConstraint(id: number, user: User | null): Promise<ConstraintMetadata | null> {
    try {
      const data = await reqHasura<ConstraintMetadata>(convertToQuery(gql.SUB_CONSTRAINT), { id }, user);
      const { constraint } = data;
      return constraint;
    } catch (e) {
      catchError(e as Error);
      return null;
    }
  },

  async getEffectiveActivityArguments(
    modelId: number,
    activityTypeName: string,
    argumentsMap: ArgumentsMap,
    user: User | null,
    signal?: AbortSignal,
  ): Promise<EffectiveArguments | null> {
    try {
      const data = await reqHasura<EffectiveArguments>(
        gql.GET_EFFECTIVE_ACTIVITY_ARGUMENTS,
        {
          activityTypeName,
          arguments: argumentsMap,
          modelId,
        },
        user,
        signal,
      );
      const { effectiveActivityArguments } = data;
      return effectiveActivityArguments;
    } catch (e) {
      catchError(e as Error);
      return null;
    }
  },

  async getEffectiveModelArguments(
    modelId: number,
    argumentsMap: ArgumentsMap,
    user: User | null,
  ): Promise<EffectiveArguments | null> {
    try {
      const data = await reqHasura<EffectiveArguments>(
        gql.GET_EFFECTIVE_MODEL_ARGUMENTS,
        {
          arguments: argumentsMap,
          modelId,
        },
        user,
      );
      const { effectiveModelArguments } = data;
      return effectiveModelArguments;
    } catch (e) {
      catchError(e as Error);
      return null;
    }
  },

  async getEvents(
    datasetId: number,
    user: User | null,
    signal: AbortSignal | undefined = undefined,
  ): Promise<SimulationEvent[]> {
    try {
      const data = await reqHasura<any>(gql.GET_EVENTS, { datasetId }, user, signal);
      const { topic: topics, event: events } = data;
      if (topics === null || events === null) {
        throw Error('Unable to get events');
      }
      const topicById: Record<number, Topic> = {};
      for (const topic of topics) {
        topicById[topic.topic_index] = topic;
      }

      events.sort(compareEvents);

      const simulationEvents: SimulationEvent[] = [];
      for (const event of events) {
        simulationEvents.push({
          dense_time: event.transaction_index + '.0' + event.causal_time,
          id: simulationEvents.length,
          span_id: event.span_id,
          start_offset: event.real_time,
          topic: topicById[event.topic_index].name,
          value: typeof event.value === 'string' ? event.value : JSON.stringify(event.value),
        });
      }
      return simulationEvents;
    } catch (e) {
      catchError(e as Error);
      return [];
    }
  },

  async getExpansionRule(id: number, user: User | null): Promise<ExpansionRule | null> {
    try {
      const data = await reqHasura(gql.GET_EXPANSION_RULE, { id }, user);
      const { expansionRule } = data;
      return expansionRule;
    } catch (e) {
      catchError(e as Error);
      return null;
    }
  },

  async getExpansionRuleTags(user: User | null): Promise<Tag[] | null> {
    try {
      const data = await reqHasura(convertToQuery(gql.SUB_EXPANSION_RULE_TAGS), {}, user);
      const { expansionRuleTags } = data;
      return expansionRuleTags;
    } catch (e) {
      catchError(e as Error);
      return null;
    }
  },

  async getExpansionRuns(user: User | null): Promise<ExpansionRun[]> {
    try {
      const data = await reqHasura(gql.GET_EXPANSION_RUNS, {}, user);
      const { expansionRuns } = data;
      return expansionRuns;
    } catch (e) {
      catchError(e as Error);
      return [];
    }
  },

  async getExpansionSequenceId(
    simulated_activity_id: number,
    simulation_dataset_id: number,
    user: User | null,
  ): Promise<string | null> {
    try {
      const data = await reqHasura<SeqId>(
        gql.GET_EXPANSION_SEQUENCE_ID,
        {
          simulated_activity_id,
          simulation_dataset_id,
        },
        user,
      );
      const { expansionSequence } = data;

      if (expansionSequence) {
        const { seq_id } = expansionSequence;
        return seq_id;
      } else {
        return null;
      }
    } catch (e) {
      catchError(e as Error);
      return null;
    }
  },

  async getExpansionSequenceSeqJson(
    seqId: string,
    simulationDatasetId: number,
    user: User | null,
  ): Promise<string | null> {
    try {
      const data = await reqHasura<GetSeqJsonResponse>(
        gql.GET_EXPANSION_SEQUENCE_SEQ_JSON,
        {
          seqId,
          simulationDatasetId,
        },
        user,
      );
      const { getSequenceSeqJson } = data;
      if (getSequenceSeqJson != null) {
        const { errors, seqJson, status } = getSequenceSeqJson;

        if (status === 'FAILURE') {
          const [firstError] = errors;
          const { message } = firstError;
          return message;
        } else {
          return JSON.stringify(seqJson, null, 2);
        }
      } else {
        throw Error(`Unable to get expansion sequence seq json for seq ID "${seqId}"`);
      }
    } catch (e) {
      catchError(e as Error);
      return null;
    }
  },

  async getExtensions(user: User | null): Promise<Extension[]> {
    try {
      const data = await reqHasura<Extension[]>(gql.GET_EXTENSIONS, {}, user);
      const { extensions = [] } = data;
      if (extensions != null) {
        return extensions;
      } else {
        throw Error('Unable to retrieve extensions');
      }
    } catch (e) {
      catchError(e as Error);
      return [];
    }
  },

  async getExternalEventTypes(plan_id: number, user: User | null): Promise<ExternalEventType[]> {
    try {
      const sourceData = await reqHasura<
        {
          derivation_group: {
            external_sources: {
              external_events: {
                external_event_type: {
                  name: string;
                };
              }[];
            }[];
          };
        }[]
      >(gql.GET_PLAN_EVENT_TYPES, { plan_id }, user);
      const types: ExternalEventType[] = [];
      if (sourceData?.plan_derivation_group !== null) {
        for (const group of sourceData.plan_derivation_group) {
          for (const source of group.derivation_group.external_sources) {
            for (const event of source.external_events) {
              if (types.flatMap(et => et.name).includes(event.external_event_type.name) === false) {
                types.push(event.external_event_type);
              }
            }
          }
        }
      } else {
        throw Error('Unable to gather all external event types for the source');
      }

      return types;
    } catch (e) {
      catchError(e as Error);
      return [];
    }
  },

  // Should be deprecated with the introduction of strict external source schemas, dictating allowable event types for given source types. But for now, this will do.
  async getExternalEventTypesBySource(
    externalSourceKey: string | null,
    externalSourceDerivationGroup: string | null,
    user: User | null,
  ): Promise<string[]> {
    if (externalSourceKey === null || externalSourceDerivationGroup === null) {
      return [];
    }
    try {
      const data = await reqHasura<
        {
          external_events: {
            external_event_type: {
              name: string;
            };
          }[];
        }[]
      >(
        gql.GET_EXTERNAL_EVENT_TYPE_BY_SOURCE,
        { derivationGroupName: externalSourceDerivationGroup, sourceKey: externalSourceKey },
        user,
      );
      const { external_source } = data;
      if (external_source != null) {
        const event_types: string[] = [];
        for (const external_event of external_source[0].external_events) {
          event_types.push(external_event.external_event_type.name);
        }
        return Array.from(new Set(event_types));
      } else {
        throw Error('Unable to retrieve external event types for source');
      }
    } catch (e) {
      catchError(e as Error);
      showFailureToast('External Event Type Retrieval Failed');
      return [];
    }
  },

  async getExternalEvents(
    externalSourceKey: string | null,
    externalSourceDerivationGroup: string | null,
    user: User | null,
  ): Promise<ExternalEvent[]> {
    if (externalSourceKey === null || externalSourceDerivationGroup === null) {
      return [];
    }
    try {
      const data = await reqHasura<ExternalEventDB[]>(
        gql.GET_EXTERNAL_EVENTS,
        { derivationGroupName: externalSourceDerivationGroup, sourceKey: externalSourceKey },
        user,
      );
      const { external_event: events } = data;
      if (events === null) {
        throw Error(
          `Unable to get external events for external source '${externalSourceKey}' (derivation group: '${externalSourceDerivationGroup}').`,
        );
      }

      const externalEvents: ExternalEvent[] = [];
      for (const event of events) {
        externalEvents.push({
          duration: event.duration,
          duration_ms: getIntervalInMs(event.duration),
          pkey: {
            derivation_group_name: event.derivation_group_name,
            event_type_name: event.event_type_name,
            key: event.key,
            source_key: event.source_key,
          },
          start_ms: convertUTCToMs(event.start_time),
          start_time: event.start_time,
        });
      }
      return externalEvents;
    } catch (e) {
      catchError('Failed to retrieve external events.', e as Error);
      showFailureToast('External Events Retrieval Failed');
      return [];
    }
  },

  async getFileName(fileId: number, user: User | null): Promise<string | null> {
    try {
      if (!queryPermissions.GET_UPLOADED_FILENAME(user)) {
        throwPermissionError('get the requested filename');
      }
      const data = (await reqHasura<[{ name: string }]>(gql.GET_UPLOADED_FILENAME, { id: fileId }, user))[
        'uploaded_file'
      ];

      if (data) {
        const { name } = data[0];
        return name.replace(/(?:-[a-zA-Z0-9]+){2}(\.[a-z]+)?$/, '$1');
      }
      return null;
    } catch (e) {
      catchError(e as Error);
      return null;
    }
  },

  async getModel(modelId: number, user: User | null): Promise<Model | null> {
    try {
      const query = convertToQuery(gql.SUB_MODEL);
      const data = await reqHasura<Model>(query, { id: modelId }, user);
      const { model } = data;
      if (model != null) {
        return model;
      } else {
        throw Error('Unable to retrieve model');
      }
    } catch (e) {
      catchError(e as Error);
      return null;
    }
  },

  async getModels(user: User | null): Promise<ModelSlim[]> {
    try {
      const data = await reqHasura<ModelSlim[]>(gql.GET_MODELS, {}, user);
      const { models = [] } = data;
      if (models != null) {
        return models;
      } else {
        throw Error('Unable to retrieve models');
      }
    } catch (e) {
      catchError(e as Error);
      return [];
    }
  },

  async getParcel(id: number, user: User | null): Promise<Parcel | null> {
    try {
      const data = await reqHasura<Parcel>(gql.GET_PARCEL, { id }, user);
      const { parcel } = data;
      return parcel;
    } catch (e) {
      catchError(e as Error);
      return null;
    }
  },

  async getParsedAmpcsChannelDictionary(
    channelDictionaryId: number | null | undefined,
    user: User | null,
  ): Promise<AmpcsChannelDictionary | null> {
    if (typeof channelDictionaryId !== 'number') {
      return null;
    }

    try {
      const data = await reqHasura<[{ parsed_json: AmpcsChannelDictionary }]>(
        gql.GET_PARSED_CHANNEL_DICTIONARY,
        { channelDictionaryId },
        user,
      );
      const { channel_dictionary } = data;

      if (!Array.isArray(channel_dictionary) || !channel_dictionary.length) {
        catchError(`Unable to find channel dictionary with id ${channelDictionaryId}`);
        return null;
      } else {
        const [{ parsed_json }] = channel_dictionary;
        return parsed_json;
      }
    } catch (e) {
      catchError(e as Error);
      return null;
    }
  },

  async getParsedAmpcsCommandDictionary(
    commandDictionaryId: number | null | undefined,
    user: User | null,
  ): Promise<AmpcsCommandDictionary | null> {
    if (typeof commandDictionaryId !== 'number') {
      return null;
    }

    try {
      const data = await reqHasura<[{ parsed_json: AmpcsCommandDictionary }]>(
        gql.GET_PARSED_COMMAND_DICTIONARY,
        { commandDictionaryId },
        user,
      );
      const { command_dictionary } = data;

      if (!Array.isArray(command_dictionary) || !command_dictionary.length) {
        catchError(`Unable to find command dictionary with id ${commandDictionaryId}`);
        return null;
      } else {
        const [{ parsed_json }] = command_dictionary;
        return parsed_json;
      }
    } catch (e) {
      catchError(e as Error);
      return null;
    }
  },

  async getParsedAmpcsParameterDictionary(
    parameterDictionaryId: number | null | undefined,
    user: User | null,
  ): Promise<AmpcsParameterDictionary | null> {
    if (typeof parameterDictionaryId !== 'number') {
      return null;
    }

    try {
      const data = await reqHasura<[{ parsed_json: AmpcsParameterDictionary }]>(
        gql.GET_PARSED_PARAMETER_DICTIONARY,
        { parameterDictionaryId },
        user,
      );
      const { parameter_dictionary } = data;

      if (!Array.isArray(parameter_dictionary) || !parameter_dictionary.length) {
        catchError(`Unable to find parameter dictionary with id ${parameterDictionaryId}`);
        return null;
      } else {
        const [{ parsed_json }] = parameter_dictionary;
        return parsed_json;
      }
    } catch (e) {
      catchError(e as Error);
      return null;
    }
  },

  async getPlan(id: number, user: User | null): Promise<Plan | null> {
    try {
      const data = await reqHasura<PlanSchema>(gql.GET_PLAN, { id }, user);
      const { plan: planSchema } = data;

      if (planSchema) {
        const { start_time, duration } = planSchema;
        const plan: Plan = {
          ...planSchema,
          end_time_doy: getDoyTimeFromInterval(start_time, duration),
          start_time_doy: getDoyTime(new Date(start_time)),
        };
        return plan;
      } else {
        return null;
      }
    } catch (e) {
      catchError(e as Error);
      return null;
    }
  },

  async getPlanLatestSimulation(planId: number, user: User | null): Promise<Simulation | null> {
    const query = convertToQuery(gql.SUB_SIMULATION);
    const data = await reqHasura<Simulation[]>(query, { planId }, user);

    const { simulation } = data;

    if (simulation) {
      return simulation[0];
    }

    return null;
  },

  async getPlanMergeConflictingActivities(
    merge_request_id: number,
    user: User | null,
  ): Promise<PlanMergeConflictingActivity[]> {
    try {
      const query = convertToQuery(gql.SUB_PLAN_MERGE_CONFLICTING_ACTIVITIES);
      const data = await reqHasura<PlanMergeConflictingActivity[]>(query, { merge_request_id }, user);
      const { conflictingActivities } = data;
      if (conflictingActivities != null) {
        return conflictingActivities;
      } else {
        throw Error('Unable to retrieve conflicting activities');
      }
    } catch (e) {
      catchError(e as Error);
      return [];
    }
  },

  async getPlanMergeNonConflictingActivities(
    merge_request_id: number,
    user: User | null,
  ): Promise<PlanMergeNonConflictingActivity[]> {
    try {
      const data = await reqHasura<PlanMergeNonConflictingActivity[]>(
        gql.GET_PLAN_MERGE_NON_CONFLICTING_ACTIVITIES,
        {
          merge_request_id,
        },
        user,
      );
      const { nonConflictingActivities } = data;
      if (nonConflictingActivities != null) {
        return nonConflictingActivities;
      } else {
        throw Error('Unable to retrieve non-conflicting activities');
      }
    } catch (e) {
      catchError(e as Error);
      return [];
    }
  },

  async getPlanMergeRequestInProgress(planId: number, user: User | null): Promise<PlanMergeRequestSchema | null> {
    try {
      const query = convertToQuery(gql.SUB_PLAN_MERGE_REQUEST_IN_PROGRESS);
      const data = await reqHasura<PlanMergeRequestSchema[]>(query, { planId }, user);
      const { merge_requests } = data;
      if (merge_requests != null) {
        const [merge_request] = merge_requests; // Query uses 'limit: 1' so merge_requests.length === 1.
        return merge_request;
      } else {
        throw Error('Unable to get merge requests in progress');
      }
    } catch (e) {
      catchError(e as Error);
      return null;
    }
  },

  async getPlanRevision(planId: number, user: User | null): Promise<number | null> {
    try {
      const query = convertToQuery(gql.SUB_PLAN_REVISION);
      const data = await reqHasura<Pick<Plan, 'revision'>>(query, { planId }, user);
      const { plan } = data;
      if (plan != null) {
        const { revision } = plan;
        return revision;
      } else {
        throw Error('Unable to retrieve plan revision');
      }
    } catch (e) {
      catchError(e as Error);
      return null;
    }
  },

  async getPlanSnapshotActivityDirectives(
    snapshot: PlanSnapshot,
    user: User | null,
  ): Promise<ActivityDirectiveDB[] | null> {
    try {
      const data = await reqHasura<PlanSnapshotActivity[]>(
        gql.GET_PLAN_SNAPSHOT_ACTIVITY_DIRECTIVES,
        { planSnapshotId: snapshot.snapshot_id },
        user,
      );
      const { plan_snapshot_activity_directives: planSnapshotActivityDirectives } = data;

      if (planSnapshotActivityDirectives) {
        return planSnapshotActivityDirectives.map(({ snapshot_id: _snapshot_id, ...planSnapshotActivityDirective }) => {
          return {
            plan_id: snapshot.plan_id,
            ...planSnapshotActivityDirective,
          };
        });
      } else {
        return null;
      }
    } catch (e) {
      catchError(e as Error);
      return null;
    }
  },

  async getPlanTags(planId: number, user: User | null): Promise<Tag[]> {
    try {
      const data = await reqHasura<Pick<Plan, 'tags'>>(convertToQuery(gql.SUB_PLAN_TAGS), { planId }, user);
      const { plan } = data;
      if (!plan || !plan.tags || !Array.isArray(plan.tags)) {
        return [];
      }
      return plan.tags.map(({ tag }) => tag);
    } catch (e) {
      catchError(e as Error);
      return [];
    }
  },

  async getPlansAndModels(user: User | null): Promise<{ models: ModelSlim[]; plans: PlanSlim[] }> {
    try {
      const data = (await reqHasura(gql.GET_PLANS_AND_MODELS, {}, user)) as {
        models: ModelSlim[];
        plans: PlanSlim[];
      };
      const { models, plans } = data;

      return {
        models,
        plans: plans.map(plan => {
          return {
            ...plan,
            end_time_doy: getDoyTimeFromInterval(plan.start_time, plan.duration),
            start_time_doy: getDoyTime(new Date(plan.start_time)),
          };
        }),
      };
    } catch (e) {
      catchError(e as Error);
      return { models: [], plans: [] };
    }
  },

  async getQualifiedPlanParts(
    planId: number,
    user: User | null,
    progressCallback: (progress: number) => void,
    signal?: AbortSignal,
  ): Promise<{
    activities: ActivityDirectiveDB[];
    plan: Plan;
    simulationArguments: ArgumentsMap;
  } | null> {
    try {
      const plan = await effects.getPlan(planId, user);

      if (plan) {
        const simulation: Simulation | null = await effects.getPlanLatestSimulation(plan.id, user);
        const simulationArguments: ArgumentsMap = simulation
          ? {
              ...simulation.template?.arguments,
              ...simulation.arguments,
            }
          : {};

        const activities: ActivityDirectiveDB[] = (await effects.getActivitiesForPlan(plan.id, user)) ?? [];

        let totalProgress = 0;
        const numOfDirectives = activities.length;

        const qualifiedActivityDirectives = (
          await Promise.all(
            activities.map(async activityDirective => {
              if (plan) {
                const effectiveArguments = await effects.getEffectiveActivityArguments(
                  plan?.model_id,
                  activityDirective.type,
                  activityDirective.arguments,
                  user,
                  signal,
                );

                totalProgress++;
                progressCallback((totalProgress / numOfDirectives) * 100);

                return {
                  ...activityDirective,
                  arguments: effectiveArguments?.arguments ?? activityDirective.arguments,
                };
              }

              totalProgress++;
              progressCallback((totalProgress / numOfDirectives) * 100);

              return activityDirective;
            }),
          )
        ).sort((directiveA, directiveB) => {
          if (directiveA.id < directiveB.id) {
            return -1;
          }
          if (directiveA.id > directiveB.id) {
            return 1;
          }
          return 0;
        });

        return {
          activities: qualifiedActivityDirectives,
          plan,
          simulationArguments,
        };
      }
    } catch (e) {
      catchError(e as Error);
    }
    return null;
  },

  getResource(
    datasetId: number,
    name: string,
    user: User | null,
    signal: AbortSignal | undefined = undefined,
  ): Promise<Record<string, Profile[] | null>> {
    return reqHasura<Profile[]>(gql.GET_PROFILE, { datasetId, name }, user, signal);
  },

  async getResourceTypes(model_id: number, user: User | null, limit: number | null = null): Promise<ResourceType[]> {
    try {
      const data = await reqHasura<ResourceType[]>(gql.GET_RESOURCE_TYPES, { limit, model_id }, user);
      const { resource_types } = data;
      if (resource_types != null) {
        return resource_types;
      } else {
        throw Error('Unable to retrieve resource types');
      }
    } catch (e) {
      catchError(e as Error);
      return [];
    }
  },

  async getResourcesExternal(
    planId: number,
    simulationDatasetId: number | null,
    startTimeYmd: string,
    user: User | null,
    signal: AbortSignal | undefined = undefined,
  ): Promise<{ aborted: boolean; resources: Resource[] }> {
    try {
      // Always fetch external resources that aren't tied to a simulation, optionally get the resources tied to one if we have a dataset ID.
      const clauses: { simulation_dataset_id: { _is_null: boolean } | { _eq: number } }[] = [
        { simulation_dataset_id: { _is_null: true } },
      ];
      if (simulationDatasetId !== null) {
        clauses.push({ simulation_dataset_id: { _eq: simulationDatasetId } });
      }

      const data = await reqHasura<PlanDataset[]>(
        gql.GET_PROFILES_EXTERNAL,
        {
          planId,
          simulationDatasetFilter: clauses,
        },
        user,
        signal,
      );
      const { plan_dataset: plan_datasets } = data;
      if (plan_datasets != null) {
        let resources: Resource[] = [];

        const profileMap: Set<string> = new Set();
        plan_datasets.sort(({ dataset_id: datasetIdA }, { dataset_id: datasetIdB }) => {
          return compare(datasetIdA, datasetIdB, false);
        });

        for (const dataset of plan_datasets) {
          const {
            dataset: { profiles },
            offset_from_plan_start,
          } = dataset;
          const uniqueProfiles: Profile[] = profiles.filter(profile => {
            if (!profileMap.has(profile.name)) {
              profileMap.add(profile.name);
              return true;
            }
            return false;
          });

          const sampledResources: Resource[] = sampleProfiles(uniqueProfiles, startTimeYmd, offset_from_plan_start);
          resources = [...resources, ...sampledResources];
        }
        return { aborted: false, resources };
      } else {
        throw Error('Unable to get external resources');
      }
    } catch (e) {
      let aborted = false;
      const error = e as Error;
      if (error.name !== 'AbortError') {
        catchError(error);
        showFailureToast('Failed to fetch external profiles');
        aborted = true;
      }
      return { aborted, resources: [] };
    }
  },

  async getRolePermissions(user: User | null): Promise<RolePermissionsMap | null> {
    try {
      const roleData = await reqHasura<RolePermissionResponse[] | null>(gql.GET_ROLE_PERMISSIONS, {}, user, undefined);
      if (roleData != null) {
        const { rolePermissions } = roleData;

        if (rolePermissions != null) {
          const permissions = rolePermissions.find(({ role }) => role === user?.activeRole);

          if (permissions !== undefined) {
            const actionPermissions = permissions.action_permissions ?? [];
            const functionPermissions = permissions.function_permissions ?? [];

            return {
              ...actionPermissions,
              ...functionPermissions,
            };
          }
        } else {
          throw Error('Unable to retrieve role permissions');
        }
      }

      return {};
    } catch (e) {
      catchError(e as Error);
      return null;
    }
  },

  async getSchedulingCondition(id: number, user: User | null): Promise<SchedulingConditionMetadata | null> {
    try {
      const data = await reqHasura<SchedulingConditionMetadataResponse>(
        convertToQuery(gql.SUB_SCHEDULING_CONDITION),
        { id },
        user,
      );
      const tags = await effects.getTags(user);
      const { condition } = data;

      if (condition) {
        return convertResponseToMetadata(condition, tags);
      }
      return condition;
    } catch (e) {
      catchError(e as Error);
      return null;
    }
  },

  async getSchedulingGoal(id: number, user: User | null): Promise<SchedulingGoalMetadata | null> {
    try {
      const data = await reqHasura<SchedulingGoalMetadataResponse>(
        convertToQuery(gql.SUB_SCHEDULING_GOAL),
        { id },
        user,
      );
      const tags = await effects.getTags(user);
      const { goal } = data;

      if (goal) {
        return convertResponseToMetadata(goal, tags);
      }
      return goal;
    } catch (e) {
      catchError(e as Error);
      return null;
    }
  },

  async getSchedulingSpecConditionsForCondition(
    condition_id: number | null,
    user: User | null,
  ): Promise<SchedulingConditionPlanSpecification[] | null> {
    if (condition_id !== null) {
      try {
        const data = await reqHasura<SchedulingConditionPlanSpecification[]>(
          gql.GET_SCHEDULING_SPEC_CONDITIONS_FOR_CONDITION,
          {
            condition_id,
          },
          user,
        );
        const { scheduling_specification_conditions } = data;
        return scheduling_specification_conditions;
      } catch (e) {
        catchError(e as Error);
        return null;
      }
    } else {
      return null;
    }
  },

  async getSchedulingSpecGoalsForGoal(
    goal_id: number | null,
    user: User | null,
  ): Promise<SchedulingGoalPlanSpecification[] | null> {
    if (goal_id !== null) {
      try {
        const data = await reqHasura<SchedulingGoalPlanSpecification[]>(
          gql.GET_SCHEDULING_SPEC_GOALS_FOR_GOAL,
          { goal_id },
          user,
        );
        const { scheduling_specification_goals } = data;
        return scheduling_specification_goals;
      } catch (e) {
        catchError(e as Error);
        return null;
      }
    } else {
      return null;
    }
  },

  async getSequenceAdaptation(sequence_adaptation_id: number, user: User | null): Promise<SequenceAdaptation | null> {
    try {
      const data = await reqHasura<[sequence_adaptation: SequenceAdaptation]>(
        gql.GET_SEQUENCE_ADAPTATION,
        { sequence_adaptation_id },
        user,
      );
      const { sequence_adaptation } = data;

      if (sequence_adaptation && sequence_adaptation.length > 0) {
        return sequence_adaptation[0];
      }
    } catch (e) {
      catchError(e as Error);
    }

    return null;
  },

  async getSpans(
    datasetId: number,
    planStartTimeYmd: string,
    user: User | null,
    signal: AbortSignal | undefined = undefined,
  ): Promise<Span[]> {
    try {
      const data = await reqHasura<SpanDB[]>(gql.GET_SPANS, { datasetId }, user, signal);
      const { span: spans } = data;
      if (spans != null) {
        return spans.map(span => {
          const durationMs = getIntervalInMs(span.duration);
          const startMs = getUnixEpochTimeFromInterval(planStartTimeYmd, span.start_offset);
          return {
            ...span,
            durationMs,
            endMs: startMs + durationMs,
            startMs,
          };
        });
      } else {
        throw Error('Unable to get spans');
      }
    } catch (e) {
      catchError(e as Error);
      return [];
    }
  },

  async getTags(user: User | null): Promise<Tag[]> {
    try {
      const query = convertToQuery(gql.SUB_TAGS);
      const data = await reqHasura<Tag[]>(query, {}, user);
      const { tags } = data;
      if (tags != null) {
        return tags;
      } else {
        throw Error('Unable to get tags');
      }
    } catch (e) {
      catchError(e as Error);
      return [];
    }
  },

  async getTsFilesActivityType(
    activityTypeName: string | null | undefined,
    modelId: number | null | undefined,
    user: User | null,
  ): Promise<TypeScriptFile[]> {
    if (activityTypeName !== null && activityTypeName !== undefined && modelId !== null && modelId !== undefined) {
      try {
        const data = await reqHasura<DslTypeScriptResponse>(
          gql.GET_TYPESCRIPT_ACTIVITY_TYPE,
          {
            activityTypeName,
            modelId,
          },
          user,
        );
        const { dslTypeScriptResponse } = data;
        if (dslTypeScriptResponse != null) {
          const { reason, status, typescriptFiles } = dslTypeScriptResponse;

          if (status === 'success') {
            return typescriptFiles;
          } else {
            catchError(reason);
            return [];
          }
        } else {
          throw Error(`Unable to get TypeScript activity type "${activityTypeName}"`);
        }
      } catch (e) {
        catchError(e as Error);
        return [];
      }
    } else {
      return [];
    }
  },

  async getTsFilesCommandDictionary(
    commandDictionaryId: number | null | undefined,
    user: User | null,
  ): Promise<TypeScriptFile[]> {
    if (commandDictionaryId !== null && commandDictionaryId !== undefined) {
      try {
        const data = await reqHasura<DslTypeScriptResponse>(
          gql.GET_TYPESCRIPT_COMMAND_DICTIONARY,
          { commandDictionaryId },
          user,
        );
        const { dslTypeScriptResponse } = data;
        if (dslTypeScriptResponse != null) {
          const { reason, status, typescriptFiles } = dslTypeScriptResponse;

          if (status === 'success') {
            return typescriptFiles;
          } else {
            catchError(reason);
            return [];
          }
        } else {
          throw Error(`Unable to get TypeScript command dictionary with ID: "${commandDictionaryId}"`);
        }
      } catch (e) {
        catchError(e as Error);
        return [];
      }
    } else {
      return [];
    }
  },

  async getTsFilesConstraints(model_id: number, user: User | null): Promise<TypeScriptFile[]> {
    if (model_id !== null && model_id !== undefined) {
      try {
        const data = await reqHasura<DslTypeScriptResponse>(gql.GET_TYPESCRIPT_CONSTRAINTS, { model_id }, user);
        const { dslTypeScriptResponse } = data;
        if (dslTypeScriptResponse != null) {
          const { reason, status, typescriptFiles } = dslTypeScriptResponse;

          if (status === 'success') {
            return typescriptFiles;
          } else {
            catchError(reason);
            return [];
          }
        } else {
          throw Error('Unable to retrieve TypeScript constraint files');
        }
      } catch (e) {
        catchError(e as Error);
        return [];
      }
    } else {
      return [];
    }
  },

  async getTsFilesScheduling(model_id: number | null | undefined, user: User | null): Promise<TypeScriptFile[]> {
    if (model_id !== null && model_id !== undefined) {
      try {
        const data = await reqHasura<DslTypeScriptResponse>(gql.GET_TYPESCRIPT_SCHEDULING, { model_id }, user);
        const { dslTypeScriptResponse } = data;
        if (dslTypeScriptResponse != null) {
          const { reason, status, typescriptFiles } = dslTypeScriptResponse;

          if (status === 'success') {
            return typescriptFiles;
          } else {
            catchError(reason);
            return [];
          }
        } else {
          throw Error('Unable to retrieve TypeScript scheduling files');
        }
      } catch (e) {
        catchError(e as Error);
        return [];
      }
    } else {
      return [];
    }
  },

  async getUserQueries(user: User | null): Promise<PermissibleQueriesMap | null> {
    try {
      const data = await reqHasura<PermissibleQueryResponse | null>(gql.GET_PERMISSIBLE_QUERIES, {}, user, undefined);
      if (data != null) {
        const { queries } = data;

        if (queries != null) {
          const mutationQueries = queries.mutationType?.fields ?? [];
          const viewQueries = queries.queryType?.fields ?? [];

          return [...viewQueries, ...mutationQueries].reduce((queriesMap, permissibleQuery) => {
            return {
              ...queriesMap,
              [permissibleQuery.name]: true,
            };
          }, {});
        } else {
          throw Error('Unable to retrieve user permissions');
        }
      }

      return {};
    } catch (e) {
      catchError(e as Error);
      return null;
    }
  },

  async getUserSequence(id: number, user: User | null): Promise<UserSequence | null> {
    try {
      const data = await reqHasura<UserSequence>(gql.GET_USER_SEQUENCE, { id }, user);
      const { userSequence } = data;
      return userSequence;
    } catch (e) {
      catchError(e as Error);
      return null;
    }
  },

  async getUserSequenceFromSeqJson(seqJson: SeqJson, user: User | null): Promise<string> {
    try {
      const data = await reqHasura<string>(gql.GET_USER_SEQUENCE_FROM_SEQ_JSON, { seqJson }, user);
      const { sequence } = data;
      if (sequence != null) {
        return sequence;
      } else {
        throw Error('Unable to retrieve user sequence');
      }
    } catch (e) {
      return (e as Error).message;
    }
  },

  async getUserSequenceSeqJson(
    commandDictionaryId: number | null,
    sequenceDefinition: string | null,
    user: User | null,
    signal: AbortSignal | undefined = undefined,
  ): Promise<string> {
    try {
      const data = await reqHasura<GetSeqJsonResponse>(
        gql.GET_USER_SEQUENCE_SEQ_JSON,
        { commandDictionaryId, sequenceDefinition },
        user,
        signal,
      );
      const { getUserSequenceSeqJson } = data;
      if (getUserSequenceSeqJson != null) {
        const { errors, seqJson, status } = getUserSequenceSeqJson;

        if (status === 'FAILURE') {
          const [firstError] = errors;
          const { message } = firstError;
          return message;
        } else {
          return JSON.stringify(seqJson, null, 2);
        }
      } else {
        throw Error('Unable to retrieve user sequence JSON');
      }
    } catch (e) {
      return (e as Error).message;
    }
  },

  /**
   * Try and get the view from the query parameters, otherwise check if there's a default view set at the
   * mission model level, otherwise just return a generated default view. Performs view migration if requested.
   */
  async getView(
    query: URLSearchParams | null,
    user: User | null,
    migrate: boolean = true,
    activityTypes: ActivityType[] = [],
    resourceTypes: ResourceType[] = [],
    externalEventTypes: ExternalEventType[] = [],
    defaultView?: View | null,
  ): Promise<View | null> {
    try {
      if (query !== null) {
        const viewIdAsNumber = getSearchParameterNumber(SearchParameters.VIEW_ID, query);

        // Derive view from url or model default
        let view;
        if (viewIdAsNumber !== null) {
          const data = await reqHasura<View>(gql.GET_VIEW, { id: viewIdAsNumber }, user);
          const { view: fetchedView } = data;
          view = fetchedView;
        } else if (defaultView !== null && defaultView !== undefined) {
          view = defaultView;
        }

        if (view) {
          // Return view if not asked to migrate the view
          if (!migrate) {
            return view;
          }

          // Otherwise perform any needed migrations
          const { migratedView, error, anyMigrationsApplied } = await applyViewMigrations(view);
          if (migratedView && anyMigrationsApplied) {
            await effects.updateView(
              migratedView.id,
              { definition: migratedView.definition },
              'View Automatically Migrated',
              user,
            );
          }

          // If migration failed catch the error and return default view
          if (!migratedView) {
            catchError('Unable to automatically migrate view', error as Error);
            showFailureToast(`Unable to automatically migrate view: ${view.name}`);
          } else {
            return migratedView;
          }
        }
      }
      return generateDefaultView(activityTypes, resourceTypes, externalEventTypes);
    } catch (e) {
      catchError(e as Error);
      return null;
    }
  },

  async importPlan(
    name: string,
    modelId: number,
    startTime: string,
    endTime: string,
    simulationTemplateId: number | null,
    tagIds: number[],
    files: FileList,
    user: User | null,
  ): Promise<PlanSlim | null> {
    try {
      if (!gatewayPermissions.IMPORT_PLAN(user)) {
        throwPermissionError('import a plan');
      }

      creatingPlan.set(true);

      const file: File = files[0];

      const duration = getIntervalFromDoyRange(startTime, endTime);

      const body = new FormData();
      body.append('name', `${name}`);
      body.append('model_id', `${modelId}`);
      body.append('start_time', `${startTime}`);
      body.append('duration', `${duration}`);
      if (simulationTemplateId !== null) {
        body.append('simulation_template_id', `${simulationTemplateId}`);
      }
      body.append('tags', JSON.stringify(tagIds));
      body.append('plan_file', file, file.name);

      const createdPlan = await reqGateway<PlanSlim | null>('/importPlan', 'POST', body, user, true);

      creatingPlan.set(false);
      if (createdPlan != null) {
        return createdPlan;
      }

      return null;
    } catch (e) {
      catchError(e as Error);
      creatingPlan.set(false);
      return null;
    }
  },

  async initialSimulationUpdate(
    plan_id: number,
    simulation_template_id: number | null = null,
    simulation_start_time: string | null = null,
    simulation_end_time: string | null = null,
    user: User | null,
  ): Promise<boolean> {
    try {
      if (!queryPermissions.INITIAL_SIMULATION_UPDATE(user)) {
        throwPermissionError('update a simulation');
      }

      const simulationInput: SimulationInitialUpdateInput = {
        arguments: {} as ArgumentsMap,
        simulation_end_time,
        simulation_start_time,
        simulation_template_id,
      };
      const data = await reqHasura<{ returning: { id: number }[] }>(
        gql.INITIAL_SIMULATION_UPDATE,
        { plan_id: plan_id, simulation: simulationInput },
        user,
      );
      if (data.update_simulation != null) {
        return true;
      } else {
        throw Error('Unable to update simulation');
      }
    } catch (e) {
      catchError(e as Error);
      return false;
    }
  },

  async insertDerivationGroupForPlan(derivationGroupName: string, plan: Plan | null, user: User | null): Promise<void> {
    try {
      if ((plan && !queryPermissions.CREATE_PLAN_DERIVATION_GROUP(user, plan)) || !plan) {
        throwPermissionError('add a derivation group to the plan');
      }

      derivationGroupPlanLinkError.set(null);
      if (plan !== null) {
        const data = await reqHasura<PlanDerivationGroup>(
          gql.CREATE_PLAN_DERIVATION_GROUP,
          {
            source: {
              derivation_group_name: derivationGroupName,
              plan_id: plan.id,
            },
          },
          user,
        );
        const { planExternalSourceLink: sourceAssociation } = data;
        // If the return was null, do nothing - only act on success or non-null
        if (sourceAssociation !== null) {
          showSuccessToast('Derivation Group Linked Successfully');
        }
      } else {
        throw Error('Plan is not defined.');
      }
    } catch (e) {
      catchError('Derivation Group Linking Failed', e as Error);
      showFailureToast('Derivation Group Linking Failed');
      derivationGroupPlanLinkError.set((e as Error).message);
    }
  },

  async insertExpansionSequenceToActivity(
    simulation_dataset_id: number,
    simulated_activity_id: number,
    seq_id: string,
    user: User | null,
  ): Promise<string | null> {
    try {
      if (!queryPermissions.INSERT_EXPANSION_SEQUENCE_TO_ACTIVITY(user)) {
        throwPermissionError('add an expansion sequence to an activity');
      }

      const input: ExpansionSequenceToActivityInsertInput = { seq_id, simulated_activity_id, simulation_dataset_id };
      const data = await reqHasura<{ seq_id: string }>(gql.INSERT_EXPANSION_SEQUENCE_TO_ACTIVITY, { input }, user);
      const { sequence } = data;

      if (sequence != null) {
        showSuccessToast('Expansion Sequence Added To Activity Successfully');
        const { seq_id } = sequence;
        return seq_id;
      } else {
        return null;
      }
    } catch (e) {
      catchError('Add Expansion Sequence To Activity Failed', e as Error);
      showFailureToast('Add Expansion Sequence To Activity Failed');
      return null;
    }
  },

  insertTimelineRow(row: Row, timeline: Timeline, timelines: Timeline[]): Row | null {
    const newRow = createRow(timelines);
    // Add row after the existing row
    const newRows = timeline.rows ?? [];
    const rowIndex = newRows.findIndex(r => r.id === row.id);
    if (rowIndex > -1) {
      newRows.splice(rowIndex + 1, 0, newRow);
      viewUpdateTimeline('rows', [...newRows], timeline.id);
      return newRow;
    }
    return null;
  },

  async loadViewFromFile(files: FileList): Promise<{ definition: ViewDefinition | null; errors?: string[] }> {
    try {
      const file: File = files[0];

      const viewFileString: string = await new Promise((resolve, reject) => {
        const reader = new FileReader();

        reader.onload = () => {
          resolve(reader.result as string);
        };

        reader.onerror = reject;

        reader.readAsText(file);
      });

      const viewJSON = JSON.parse(viewFileString);
      const { migratedViewDefinition, error } = await applyViewDefinitionMigrations(viewJSON);
      if (error) {
        return { definition: null, errors: [(error.stack || error).toString()] };
      }
      const { errors, valid } = await effects.validateViewJSON(migratedViewDefinition);

      if (valid) {
        return { definition: migratedViewDefinition };
      } else {
        return {
          definition: null,
          errors,
        };
      }
    } catch (e) {
      catchError(e as Error);
    }

    return {
      definition: null,
      errors: [],
    };
  },

  async login(username: string, password: string): Promise<ReqAuthResponse> {
    try {
      const data = await reqGateway<ReqAuthResponse>(
        '/auth/login',
        'POST',
        JSON.stringify({ password, username }),
        null,
        false,
      );
      return data;
    } catch (e) {
      catchError(e as Error);
      return {
        message: 'An unexpected error occurred',
        success: false,
        token: null,
      };
    }
  },

  async manageGroupsAndTypes(user: User | null): Promise<void> {
    try {
      await showManageGroupsAndTypes(user);
    } catch (e) {
      catchError('Unable To Be View Derivation Groups and External Types', e as Error);
      showFailureToast('Derivation Group/External Type Viewing Failed');
    }
  },

  async managePlanConstraints(user: User | null): Promise<void> {
    try {
      await showManagePlanConstraintsModal(user);
    } catch (e) {
      catchError('Constraint Unable To Be Applied To Plan', e as Error);
      showFailureToast('Constraint Application Failed');
    }
  },

  async managePlanDerivationGroups(user: User | null): Promise<void> {
    try {
      await showManagePlanDerivationGroups(user);
    } catch (e) {
      catchError('Derivation Group Unable To Be Modified In Plan', e as Error);
      showFailureToast('Derivation Group Modification Failed');
    }
  },

  async managePlanSchedulingConditions(user: User | null): Promise<void> {
    try {
      await showManagePlanSchedulingConditionsModal(user);
    } catch (e) {
      catchError('Scheduling Condition Unable To Be Applied To Plan', e as Error);
      showFailureToast('Scheduling Condition Application Failed');
    }
  },

  async managePlanSchedulingGoals(user: User | null): Promise<void> {
    try {
      await showManagePlanSchedulingGoalsModal(user);
    } catch (e) {
      catchError('Scheduling Goal Unable To Be Applied To Plan', e as Error);
      showFailureToast('Scheduling Goal Application Failed');
    }
  },

  async planMergeBegin(
    merge_request_id: number,
    sourcePlan: PlanForMerging,
    targetPlan: PlanForMerging,
    user: User | null,
  ): Promise<boolean> {
    try {
      if (!queryPermissions.PLAN_MERGE_BEGIN(user, sourcePlan, targetPlan, sourcePlan.model)) {
        throwPermissionError('begin a merge');
      }

      const data = await reqHasura<{ merge_request_id: number }>(gql.PLAN_MERGE_BEGIN, { merge_request_id }, user);
      if (data.begin_merge != null) {
        return true;
      } else {
        throw Error('Unable to begin plan merge');
      }
    } catch (error) {
      showFailureToast('Begin Merge Failed');
      catchError('Begin Merge Failed', error as Error);
      return false;
    }
  },

  async planMergeCancel(
    merge_request_id: number,
    sourcePlan: PlanForMerging,
    targetPlan: PlanForMerging,
    user: User | null,
  ): Promise<boolean> {
    try {
      if (!queryPermissions.PLAN_MERGE_CANCEL(user, sourcePlan, targetPlan, sourcePlan.model)) {
        throwPermissionError('cancel this merge request');
      }

      const data = await reqHasura<{ merge_request_id: number }>(gql.PLAN_MERGE_CANCEL, { merge_request_id }, user);
      if (data.cancel_merge != null) {
        showSuccessToast('Canceled Merge Request');
        return true;
      } else {
        throw Error('Unable to cancel merge request');
      }
    } catch (error) {
      catchError('Cancel Merge Request Failed', error as Error);
      showFailureToast('Cancel Merge Request Failed');
      return false;
    }
  },

  async planMergeCommit(
    merge_request_id: number,
    sourcePlan: PlanForMerging,
    targetPlan: PlanForMerging,
    user: User | null,
  ): Promise<boolean> {
    try {
      if (!queryPermissions.PLAN_MERGE_COMMIT(user, sourcePlan, targetPlan, sourcePlan.model)) {
        throwPermissionError('approve this merge request');
      }

      const data = await reqHasura<{ merge_request_id: number }>(gql.PLAN_MERGE_COMMIT, { merge_request_id }, user);
      if (data.commit_merge != null) {
        showSuccessToast('Approved Merge Request Changes');
        return true;
      } else {
        throw Error('Unable to approve merge request');
      }
    } catch (error) {
      catchError('Approve Merge Request Changes Failed', error as Error);
      showFailureToast('Approve Merge Request Changes Failed');
      return false;
    }
  },

  async planMergeDeny(
    merge_request_id: number,
    sourcePlan: PlanForMerging,
    targetPlan: PlanForMerging,
    user: User | null,
  ): Promise<boolean> {
    try {
      if (!queryPermissions.PLAN_MERGE_DENY(user, sourcePlan, targetPlan, sourcePlan.model)) {
        throwPermissionError('deny this merge request');
      }

      const data = await reqHasura<{ merge_request_id: number }>(gql.PLAN_MERGE_DENY, { merge_request_id }, user);
      if (data.deny_merge != null) {
        showSuccessToast('Denied Merge Request Changes');
        return true;
      } else {
        throw Error('Unable to deny merge request');
      }
    } catch (error) {
      catchError('Deny Merge Request Changes Failed', error as Error);
      showFailureToast('Deny Merge Request Changes Failed');
      return false;
    }
  },

  async planMergeRequestWithdraw(
    merge_request_id: number,
    sourcePlan: PlanForMerging,
    targetPlan: PlanForMerging,
    user: User | null,
  ): Promise<boolean> {
    try {
      if (!queryPermissions.PLAN_MERGE_REQUEST_WITHDRAW(user, sourcePlan, targetPlan, sourcePlan.model)) {
        throwPermissionError('withdraw this merge request');
      }

      const data = await reqHasura<{ merge_request_id: number }>(
        gql.PLAN_MERGE_REQUEST_WITHDRAW,
        { merge_request_id },
        user,
      );
      if (data.withdraw_merge_request != null) {
        showSuccessToast('Withdrew Merge Request');
        return true;
      } else {
        throw Error('Unable to withdraw merge request');
      }
    } catch (error) {
      showFailureToast('Withdraw Merge Request Failed');
      catchError('Withdraw Merge Request Failed', error as Error);
      return false;
    }
  },

  async planMergeResolveAllConflicts(
    merge_request_id: number,
    resolution: PlanMergeResolution,
    sourcePlan: PlanForMerging,
    targetPlan: PlanForMerging,
    user: User | null,
  ): Promise<void> {
    try {
      if (!queryPermissions.PLAN_MERGE_RESOLVE_ALL_CONFLICTS(user, sourcePlan, targetPlan, sourcePlan.model)) {
        throwPermissionError('resolve merge request conflicts');
      }

      const data = await reqHasura(gql.PLAN_MERGE_RESOLVE_ALL_CONFLICTS, { merge_request_id, resolution }, user);
      if (data.set_resolution_bulk == null) {
        throw Error('Unable to resolve all merge request conflicts');
      }
    } catch (e) {
      showFailureToast('Resolve All Merge Request Conflicts Failed');
      catchError('Resolve All Merge Request Conflicts Failed', e as Error);
    }
  },

  async planMergeResolveConflict(
    merge_request_id: number,
    activity_id: ActivityDirectiveId,
    resolution: PlanMergeResolution,
    sourcePlan: PlanForMerging,
    targetPlan: PlanForMerging,
    user: User | null,
  ): Promise<void> {
    try {
      if (!queryPermissions.PLAN_MERGE_RESOLVE_CONFLICT(user, sourcePlan, targetPlan, sourcePlan.model)) {
        throwPermissionError('resolve merge request conflicts');
      }

      const data = await reqHasura(
        gql.PLAN_MERGE_RESOLVE_CONFLICT,
        { activity_id, merge_request_id, resolution },
        user,
      );
      if (data.set_resolution == null) {
        throw Error('Unable to resolve merge request conflict');
      }
    } catch (e) {
      showFailureToast('Resolve Merge Request Conflict Failed');
      catchError('Resolve Merge Request Conflict Failed', e as Error);
    }
  },

  async removePresetFromActivityDirective(
    plan: Plan,
    activity_directive_id: ActivityDirectiveId,
    preset_id: ActivityPresetId,
    user: User | null,
  ): Promise<boolean> {
    try {
      if (!queryPermissions.DELETE_PRESET_TO_DIRECTIVE(user, plan)) {
        throwPermissionError('remove the preset from this activity directive');
      }

      const data = await reqHasura<{ preset_id: number }>(
        gql.DELETE_PRESET_TO_DIRECTIVE,
        { activity_directive_id, plan_id: plan.id, preset_id },
        user,
      );
      if (data.delete_preset_to_directive_by_pk != null) {
        showSuccessToast('Removed Activity Preset Successfully');
        return true;
      } else {
        throw Error(
          `Unable to remove activity preset with ID: "${preset_id}" from directive with ID: "${activity_directive_id}"`,
        );
      }
    } catch (e) {
      catchError('Activity Preset Removal Failed', e as Error);
      showFailureToast('Activity Preset Removal Failed');
      return false;
    }
  },

  async restoreActivityFromChangelog(
    activityId: number,
    plan: Plan,
    revision: number,
    user: User | null,
  ): Promise<boolean> {
    try {
      if (!queryPermissions.RESTORE_ACTIVITY_FROM_CHANGELOG(user, plan)) {
        throwPermissionError('restore activity from changelog');
      }

      const data = await reqHasura(
        gql.RESTORE_ACTIVITY_FROM_CHANGELOG,
        { activity_id: activityId, plan_id: plan.id, revision },
        user,
      );

      if (data.restoreActivityFromChangelog != null) {
        showSuccessToast('Restored Activity from Changelog');
        return true;
      } else {
        throw Error(`Unable to restore activity revision ${revision} from changelog`);
      }
    } catch (e) {
      catchError('Restoring Activity From Changelog Failed', e as Error);
      showFailureToast('Restoring Activity from Changelog Failed');
      return false;
    }
  },

  async restorePlanSnapshot(snapshot: PlanSnapshot, plan: Plan, user: User | null): Promise<boolean> {
    try {
      if (!queryPermissions.RESTORE_PLAN_SNAPSHOT(user, plan, plan.model)) {
        throwPermissionError('restore plan snapshot');
      }

      const { confirm, value } = await showRestorePlanSnapshotModal(snapshot, get(activityDirectivesDB).length, user);

      if (confirm) {
        if (value && value.shouldCreateSnapshot) {
          const { description, name, snapshot, tags } = value;

          await effects.createPlanSnapshotHelper(snapshot.plan_id, name, description, tags, user);
        }

        const data = await reqHasura(
          gql.RESTORE_PLAN_SNAPSHOT,
          { plan_id: snapshot.plan_id, snapshot_id: snapshot.snapshot_id },
          user,
        );
        if (data.restore_from_snapshot != null) {
          showSuccessToast('Plan Snapshot Restored Successfully');

          goto(`${base}/plans/${snapshot.plan_id}`);
          return true;
        } else {
          throw Error('Unable to restore plan snapshot');
        }
      }
    } catch (e) {
      catchError('Restore Plan Snapshot Failed', e as Error);
      showFailureToast('Restore Plan Snapshot Failed');
      return false;
    }
    return false;
  },

  async retriggerModelExtraction(
    id: number,
    user: User | null,
  ): Promise<{
    response: {
      activity_types: ModelLog;
      model_parameters: ModelLog;
      resource_types: ModelLog;
    };
  } | null> {
    try {
      if (!queryPermissions.UPDATE_MODEL(user)) {
        throwPermissionError('retrigger this model extraction');
      }

      const data = await reqGateway('/modelExtraction', 'POST', JSON.stringify({ missionModelId: id }), user, false);
      if (data != null) {
        const {
          response: { activity_types, model_parameters, resource_types },
        } = data;

        if (activity_types.error) {
          throw Error(activity_types.error);
        }
        if (model_parameters.error) {
          throw Error(model_parameters.error);
        }
        if (resource_types.error) {
          throw Error(resource_types.error);
        }

        showSuccessToast('Model Extraction Retriggered Successfully');
        return data;
      } else {
        throw Error(`Unable to retrigger model extraction with ID: "${id}"`);
      }
    } catch (e) {
      catchError('Model Extraction Failed', e as Error);
      showFailureToast('Model Extraction Failed');
    }
    return null;
  },

  async schedule(analysis_only: boolean = false, plan: Plan | null, user: User | null): Promise<void> {
    try {
      if (plan) {
        if (
          !queryPermissions.UPDATE_SCHEDULING_SPECIFICATION(user, plan) ||
          !queryPermissions.SCHEDULE(user, plan, plan.model)
        ) {
          throwPermissionError(`run ${analysis_only ? 'scheduling analysis' : 'scheduling'}`);
        }

        const specificationId = get(selectedSpecId);
        if (plan !== null && specificationId !== null) {
          const plan_revision = await effects.getPlanRevision(plan.id, user);
          if (plan_revision !== null) {
            await effects.updateSchedulingSpec(specificationId, { analysis_only, plan_revision }, plan, user);
          } else {
            throw Error(`Plan revision for plan ${plan.id} was not found.`);
          }

          const data = await reqHasura<SchedulingResponse>(gql.SCHEDULE, { specificationId }, user);
          const { schedule } = data;
          if (schedule) {
            const { reason, analysisId } = schedule;
            if (reason) {
              catchSchedulingError(reason);
              showFailureToast(`Scheduling ${analysis_only ? 'Analysis ' : ''}Failed`);
              return;
            }

            const unsubscribe = schedulingRequests.subscribe(async (requests: SchedulingRequest[]) => {
              const matchingRequest = requests.find(request => request.analysis_id === analysisId);
              if (matchingRequest) {
                if (matchingRequest.canceled) {
                  unsubscribe();
                } else if (matchingRequest.status === 'success') {
                  // If a new simulation was run during scheduling, the response will include a datasetId
                  // which will need to be cross referenced with a simulation_dataset.id so we
                  // can load that new simulation. Load the associated sim dataset if it is not already loaded
                  const currentSimulationDataset = get(simulationDataset);
                  if (
                    typeof matchingRequest.dataset_id === 'number' &&
                    (!currentSimulationDataset || matchingRequest.dataset_id !== currentSimulationDataset.dataset_id)
                  ) {
                    const simDatasetIdData = await reqHasura<{ id: number }>(
                      gql.GET_SIMULATION_DATASET_ID,
                      { datasetId: matchingRequest.dataset_id },
                      user,
                    );
                    const { simulation_dataset } = simDatasetIdData;
                    // the request above will return either 0 or 1 element
                    if (Array.isArray(simulation_dataset) && simulation_dataset.length > 0) {
                      simulationDatasetId.set(simulation_dataset[0].id);
                    }
                  }
                  showSuccessToast(`Scheduling ${analysis_only ? 'Analysis ' : ''}Complete`);
                  unsubscribe();
                } else if (matchingRequest.status === 'failed') {
                  if (matchingRequest.reason) {
                    catchSchedulingError(matchingRequest.reason);
                  }
                  showFailureToast(`Scheduling ${analysis_only ? 'Analysis ' : ''}Failed`);
                  unsubscribe();
                }
              }
            });
            const planIdUnsubscribe = planId.subscribe(currentPlanId => {
              if (currentPlanId < 0 || currentPlanId !== plan.id) {
                unsubscribe();
                planIdUnsubscribe();
              }
            });
          } else {
            throw Error('Unable to schedule');
          }
        }
      } else {
        throw Error('Plan is not defined.');
      }
    } catch (e) {
      catchError(e as Error);
      showFailureToast('Scheduling failed');
    }
  },

  async session(user: BaseUser | null): Promise<ReqSessionResponse> {
    try {
      const data = await reqGateway<ReqSessionResponse>('/auth/session', 'GET', null, user, false);
      return data;
    } catch (e) {
      catchError(e as Error);
      return { message: 'An unexpected error occurred', success: false };
    }
  },

  async simulate(plan: Plan | null, force: boolean = false, user: User | null): Promise<void> {
    try {
      if (plan !== null) {
        if (!queryPermissions.SIMULATE(user, plan, plan.model)) {
          throwPermissionError('simulate this plan');
        }

        resetConstraintStoresForSimulation();

        const data = await reqHasura<SimulateResponse>(gql.SIMULATE, { force, planId: plan.id }, user);
        const { simulate } = data;
        if (simulate != null) {
          const { simulationDatasetId: newSimulationDatasetId } = simulate;
          simulationDatasetId.set(newSimulationDatasetId);
        } else {
          throw Error('Unable to simulate this plan');
        }
      } else {
        throw Error('Plan is not defined.');
      }
    } catch (e) {
      catchError(e as Error);
    }
  },

  async updateActivityDirective(
    plan: Plan,
    id: ActivityDirectiveId,
    partialActivityDirective: Partial<ActivityDirective>,
    activityType: ActivityType | null,
    user: User | null,
    newFiles: File[] = [],
    signal?: AbortSignal,
  ): Promise<void> {
    try {
      if (!queryPermissions.UPDATE_ACTIVITY_DIRECTIVE(user, plan)) {
        throwPermissionError('update this activity directive');
      }

      const generatedFilenames = await effects.uploadFiles(newFiles, user);

      const activityDirectiveSetInput: ActivityDirectiveSetInput = {};

      if (partialActivityDirective.arguments) {
        activityDirectiveSetInput.arguments = replacePaths(
          activityType?.parameters ?? null,
          partialActivityDirective.arguments,
          generatedFilenames,
        );
      }

      if (partialActivityDirective.anchor_id !== undefined) {
        activityDirectiveSetInput.anchor_id = partialActivityDirective.anchor_id;
      }

      if (partialActivityDirective.anchored_to_start !== undefined) {
        activityDirectiveSetInput.anchored_to_start = partialActivityDirective.anchored_to_start;
      }

      if (partialActivityDirective.start_offset) {
        activityDirectiveSetInput.start_offset = partialActivityDirective.start_offset;
      }

      if (partialActivityDirective.name) {
        activityDirectiveSetInput.name = partialActivityDirective.name;
      }

      if (partialActivityDirective.metadata) {
        activityDirectiveSetInput.metadata = partialActivityDirective.metadata;
      }

      const data = await reqHasura<ActivityDirectiveDB>(
        gql.UPDATE_ACTIVITY_DIRECTIVE,
        {
          activityDirectiveSetInput,
          id,
          plan_id: plan.id,
        },
        user,
        signal,
      );

      if (data.update_activity_directive_by_pk) {
        const { update_activity_directive_by_pk: updatedDirective } = data;
        activityDirectivesDB.updateValue(directives => {
          return directives.map(directive => {
            if (directive.id === id) {
              return updatedDirective;
            }
            return directive;
          });
        });
        showSuccessToast('Activity Directive Updated Successfully');
      } else {
        throw Error(`Unable to update directive with ID: "${id}"`);
      }
    } catch (e) {
      catchError('Activity Directive Update Failed', e as Error);
      showFailureToast('Activity Directive Update Failed');
    }
  },

  async updateActivityPreset(updatedActivityPreset: ActivityPresetSetInput, user: User | null): Promise<void> {
    try {
      if (!queryPermissions.UPDATE_ACTIVITY_PRESET(user, updatedActivityPreset)) {
        throwPermissionError('update this activity preset');
      }

      const { id, ...restOfPresetPayload } = updatedActivityPreset;
      const { update_activity_presets_by_pk } = await reqHasura<ActivityPreset>(
        gql.UPDATE_ACTIVITY_PRESET,
        {
          activityPresetSetInput: restOfPresetPayload,
          id,
        },
        user,
      );

      if (update_activity_presets_by_pk != null) {
        const { name: presetName } = update_activity_presets_by_pk;
        showSuccessToast(`Activity Preset ${presetName} Updated Successfully`);
      } else {
        throw Error(`Unable to update activity preset with ID: "${id}"`);
      }
    } catch (e) {
      catchError('Activity Preset Update Failed', e as Error);
      showFailureToast('Activity Preset Update Failed');
    }
  },

  async updateConstraintDefinitionTags(
    constraintId: number,
    constraintRevision: number,
    constraintAuthor: UserId,
    tags: ConstraintDefinitionTagsInsertInput[],
    tagIdsToDelete: number[],
    user: User | null,
  ): Promise<number | null> {
    try {
      if (!queryPermissions.UPDATE_CONSTRAINT_DEFINITION_TAGS(user, { author: constraintAuthor })) {
        throwPermissionError('create constraint definition tags');
      }

      const data = await reqHasura<{ affected_rows: number }>(
        gql.UPDATE_CONSTRAINT_DEFINITION_TAGS,
        { constraintId, constraintRevision, tagIdsToDelete, tags },
        user,
      );
      const { deleteConstraintDefinitionTags, insertConstraintDefinitionTags } = data;
      if (insertConstraintDefinitionTags != null && deleteConstraintDefinitionTags != null) {
        const { affected_rows } = insertConstraintDefinitionTags;

        showSuccessToast('Constraint Updated Successfully');

        return affected_rows;
      } else {
        throw Error('Unable to create constraint definition tags');
      }
    } catch (e) {
      catchError('Create Constraint Definition Tags Failed', e as Error);
      showFailureToast('Create Constraint Definition Tags Failed');
      return null;
    }
  },

  async updateConstraintMetadata(
    id: number,
    constraintMetadata: ConstraintMetadataSetInput,
    tags: ConstraintMetadataTagsInsertInput[],
    tagIdsToDelete: number[],
    currentConstraintOwner: UserId,
    user: User | null,
  ): Promise<boolean> {
    try {
      if (!queryPermissions.UPDATE_CONSTRAINT_METADATA(user, { owner: currentConstraintOwner })) {
        throwPermissionError('update this constraint');
      }

      const data = await reqHasura(
        gql.UPDATE_CONSTRAINT_METADATA,
        { constraintMetadata, id, tagIdsToDelete, tags },
        user,
      );
      if (
        data.updateConstraintMetadata == null ||
        data.insertConstraintTags == null ||
        data.deleteConstraintTags == null
      ) {
        throw Error(`Unable to update constraint metadata with ID: "${id}"`);
      }

      showSuccessToast('Constraint Updated Successfully');
      return true;
    } catch (e) {
      catchError('Constraint Metadata Update Failed', e as Error);
      showFailureToast('Constraint Metadata Update Failed');
      return false;
    }
  },

  async updateConstraintModelSpecifications(
    model: Model,
    constraintSpecsToUpdate: ConstraintModelSpecInsertInput[],
    constraintIdsToDelete: number[],
    user: User | null,
  ) {
    try {
      if (!queryPermissions.UPDATE_CONSTRAINT_MODEL_SPECIFICATIONS(user)) {
        throwPermissionError('update this constraint model specification');
      }

      const { deleteConstraintModelSpecifications, updateConstraintModelSpecifications } = await reqHasura(
        gql.UPDATE_CONSTRAINT_MODEL_SPECIFICATIONS,
        { constraintIdsToDelete, constraintSpecsToUpdate, modelId: model.id },
        user,
      );

      if (updateConstraintModelSpecifications !== null || deleteConstraintModelSpecifications !== null) {
        showSuccessToast(`Constraint Model Specifications Updated Successfully`);
      } else {
        throw Error('Unable to update the constraint specifications for the model');
      }
    } catch (e) {
      catchError('Constraint Model Specifications Update Failed', e as Error);
      showFailureToast('Constraint Model Specifications Update Failed');
    }
  },

  async updateConstraintPlanSpecification(
    plan: Plan,
    constraintPlanSpecification: Omit<ConstraintPlanSpec, 'constraint_metadata'>,
    user: User | null,
  ) {
    try {
      if (!queryPermissions.UPDATE_CONSTRAINT_PLAN_SPECIFICATION(user, plan)) {
        throwPermissionError('update this constraint plan specification');
      }
      const { enabled, constraint_id: constraintId, constraint_revision: revision } = constraintPlanSpecification;

      const { updateConstraintPlanSpecification } = await reqHasura(
        gql.UPDATE_CONSTRAINT_PLAN_SPECIFICATION,
        { enabled, id: constraintId, planId: plan.id, revision },
        user,
      );

      if (updateConstraintPlanSpecification !== null) {
        showSuccessToast(`Constraint Plan Specification Updated Successfully`);
      } else {
        throw Error('Unable to update the constraint specification for the plan');
      }
    } catch (e) {
      catchError('Constraint Plan Specification Update Failed', e as Error);
      showFailureToast('Constraint Plan Specification Update Failed');
    }
  },

  async updateConstraintPlanSpecifications(
    plan: Plan,
    constraintSpecsToUpdate: ConstraintPlanSpecInsertInput[],
    constraintSpecIdsToDelete: number[],
    user: User | null,
  ) {
    try {
      if (!queryPermissions.UPDATE_CONSTRAINT_PLAN_SPECIFICATIONS(user, plan)) {
        throwPermissionError('update this constraint plan specification');
      }

      const { deleteConstraintPlanSpecifications, updateConstraintPlanSpecifications } = await reqHasura(
        gql.UPDATE_CONSTRAINT_PLAN_SPECIFICATIONS,
        { constraintSpecIdsToDelete, constraintSpecsToUpdate, planId: plan.id },
        user,
      );

      if (updateConstraintPlanSpecifications !== null || deleteConstraintPlanSpecifications !== null) {
        showSuccessToast(`Constraint Plan Specifications Updated Successfully`);
      } else {
        throw Error('Unable to update the constraint specifications for the plan');
      }
    } catch (e) {
      catchError('Constraint Plan Specifications Update Failed', e as Error);
      showFailureToast('Constraint Plan Specifications Update Failed');
    }
  },

  async updateDerivationGroupAcknowledged(plan: Plan | undefined, derivation_group_name: string, user: User | null) {
    if (plan === undefined) {
      return;
    }
    try {
      if (!queryPermissions.UPDATE_DERIVATION_GROUP_ACKNOWLEDGED(user, plan)) {
        throwPermissionError('mark viewership of a updates to a derivation group');
      }
      const { updatePlanDerivationGroup: update } = await reqHasura(
        gql.UPDATE_DERIVATION_GROUP_ACKNOWLEDGED,
        { acknowledged: true, derivation_group_name, plan_id: plan.id },
        user,
      );
      if (update) {
        return update;
      } else {
        throw Error(`Unable to log derivation group update recognition`);
      }
    } catch (e) {
      catchError('Derivation Group Update Visibility Recognition Failed', e as Error);
    }
  },

  async updateExpansionRule(id: number, rule: ExpansionRuleSetInput, user: User | null): Promise<string | null> {
    try {
      savingExpansionRule.set(true);
      createExpansionRuleError.set(null);

      if (!queryPermissions.UPDATE_EXPANSION_RULE(user, rule)) {
        throwPermissionError('update this expansion rule');
      }

      const data = await reqHasura(gql.UPDATE_EXPANSION_RULE, { id, rule }, user);
      const { updateExpansionRule } = data;
      if (updateExpansionRule != null) {
        const { updated_at } = updateExpansionRule;
        showSuccessToast('Expansion Rule Updated Successfully');
        savingExpansionRule.set(false);
        return updated_at;
      } else {
        throw Error(`Unable to update expansion rule with ID: "${id}"`);
      }
    } catch (e) {
      catchError('Expansion Rule Update Failed', e as Error);
      showFailureToast('Expansion Rule Update Failed');
      savingExpansionRule.set(false);
      createExpansionRuleError.set((e as Error).message);
      return null;
    }
  },

  async updateModel(
    id: number,
    model: Partial<ModelSetInput>,
    user: User | null,
  ): Promise<Pick<Model, 'description' | 'name' | 'owner' | 'version'> | null> {
    try {
      if (!queryPermissions.UPDATE_MODEL(user)) {
        throwPermissionError('update this model');
      }

      const data = await reqHasura<Pick<Model, 'description' | 'name' | 'owner' | 'version'>>(
        gql.UPDATE_MODEL,
        { id, model },
        user,
      );

      if (data != null) {
        showSuccessToast('Model Updated Successfully');
        return data.updateModel;
      } else {
        throw Error(`Unable to update model with ID: "${id}"`);
      }
    } catch (e) {
      catchError('Model Update Failed', e as Error);
      showFailureToast('Model Update Failed');
    }
    return null;
  },

  async updateParcel(
    id: number,
    parcel: Partial<Parcel>,
    parcelOwner: UserId,
    user: User | null,
  ): Promise<string | null> {
    try {
      if (!queryPermissions.UPDATE_PARCEL(user, { owner: parcelOwner })) {
        throwPermissionError('update this parcel');
      }

      const data = await reqHasura<Pick<Parcel, 'id'>>(gql.UPDATE_PARCEL, { id, parcel }, user);
      const { updateParcel } = data;

      if (updateParcel === null) {
        throw Error(`Unable to update parcel with ID: "${id}"`);
      }

      showSuccessToast('Parcel Updated Successfully');
      return '';
    } catch (e) {
      catchError('Parcel Update Failed', e as Error);
      showFailureToast('Parcel Update Failed');
      return null;
    }
  },

  async updatePlan(plan: Plan, planMetadata: Partial<PlanMetadata>, user: User | null): Promise<void> {
    try {
      if (!queryPermissions.UPDATE_PLAN(user, plan)) {
        throwPermissionError('update plan');
      }

      const data = await reqHasura(gql.UPDATE_PLAN, { plan: planMetadata, plan_id: plan.id }, user);
      const { updatePlan } = data;

      if (updatePlan.id != null) {
        showSuccessToast('Plan Updated Successfully');
        return;
      } else {
        throw Error(`Unable to update plan with ID: "${plan.id}"`);
      }
    } catch (e) {
      catchError('Plan Update Failed', e as Error);
      showFailureToast('Plan Update Failed');
      return;
    }
  },

  async updatePlanSnapshot(id: number, snapshot: Partial<PlanSnapshot>, user: User | null): Promise<void> {
    try {
      if (!queryPermissions.UPDATE_PLAN_SNAPSHOT(user)) {
        throwPermissionError('update this plan snapshot');
      }

      const data = await reqHasura(gql.UPDATE_PLAN_SNAPSHOT, { id, snapshot }, user);
      const { updatePlanSnapshot: updatedPlanSnapshotId } = data;

      if (updatedPlanSnapshotId != null) {
        showSuccessToast('Plan Snapshot Updated Successfully');
        return;
      } else {
        throw Error(`Unable to update plan snapshot with ID: "${id}"`);
      }
    } catch (e) {
      catchError('Plan Snapshot Update Failed', e as Error);
      showFailureToast('Plan Snapshot Update Failed');
      return;
    }
  },

  async updateSchedulingConditionDefinitionTags(
    conditionId: number,
    conditionRevision: number,
    conditionAuthor: UserId,
    tags: SchedulingConditionDefinitionTagsInsertInput[],
    tagIdsToDelete: number[],
    user: User | null,
  ): Promise<number | null> {
    try {
      if (!queryPermissions.UPDATE_SCHEDULING_CONDITION_DEFINITION_TAGS(user, { author: conditionAuthor })) {
        throwPermissionError('create scheduling condition definition tags');
      }

      const data = await reqHasura<{ affected_rows: number }>(
        gql.UPDATE_SCHEDULING_CONDITION_DEFINITION_TAGS,
        { conditionId, conditionRevision, tagIdsToDelete, tags },
        user,
      );
      const { deleteSchedulingConditionDefinitionTags, insertSchedulingConditionDefinitionTags } = data;
      if (insertSchedulingConditionDefinitionTags != null && deleteSchedulingConditionDefinitionTags != null) {
        const { affected_rows } = insertSchedulingConditionDefinitionTags;

        showSuccessToast('Scheduling Condition Updated Successfully');

        return affected_rows;
      } else {
        throw Error('Unable to create scheduling condition definition tags');
      }
    } catch (e) {
      catchError('Create Scheduling Condition Definition Tags Failed', e as Error);
      showFailureToast('Create Scheduling Condition Definition Tags Failed');
      return null;
    }
  },

  async updateSchedulingConditionMetadata(
    id: number,
    conditionMetadata: SchedulingConditionMetadataSetInput,
    tags: SchedulingConditionMetadataTagsInsertInput[],
    tagIdsToDelete: number[],
    currentConditionOwner: UserId,
    user: User | null,
  ): Promise<boolean> {
    try {
      if (!queryPermissions.UPDATE_SCHEDULING_CONDITION_METADATA(user, { owner: currentConditionOwner })) {
        throwPermissionError('update this scheduling condition');
      }

      const data = await reqHasura(
        gql.UPDATE_SCHEDULING_CONDITION_METADATA,
        { conditionMetadata, id, tagIdsToDelete, tags },
        user,
      );
      if (
        data.updateSchedulingConditionMetadata == null ||
        data.insertSchedulingConditionTags == null ||
        data.deleteSchedulingConditionTags == null
      ) {
        throw Error(`Unable to update scheduling condition metadata with ID: "${id}"`);
      }

      showSuccessToast('Scheduling Condition Updated Successfully');
      return true;
    } catch (e) {
      catchError('Scheduling Condition Metadata Update Failed', e as Error);
      showFailureToast('Scheduling Condition Metadata Update Failed');
      return false;
    }
  },

  async updateSchedulingConditionModelSpecifications(
    model: Model,
    conditionSpecsToUpdate: SchedulingConditionModelSpecificationInsertInput[],
    conditionIdsToDelete: number[],
    user: User | null,
  ) {
    try {
      if (!queryPermissions.UPDATE_SCHEDULING_CONDITION_MODEL_SPECIFICATIONS(user)) {
        throwPermissionError('update this scheduling condition model specification');
      }
      const { deleteConstraintModelSpecifications, updateSchedulingConditionModelSpecifications } = await reqHasura(
        gql.UPDATE_SCHEDULING_CONDITION_MODEL_SPECIFICATIONS,
        {
          conditionIdsToDelete,
          conditionSpecsToUpdate,
          modelId: model.id,
        },
        user,
      );

      if (updateSchedulingConditionModelSpecifications !== null || deleteConstraintModelSpecifications !== null) {
        showSuccessToast(`Scheduling Conditions Updated Successfully`);
      } else {
        throw Error('Unable to update the scheduling condition specifications for the model');
      }
    } catch (e) {
      catchError('Scheduling Condition Model Specifications Update Failed', e as Error);
      showFailureToast('Scheduling Condition Model Specifications Update Failed');
    }
  },

  async updateSchedulingConditionPlanSpecification(
    plan: Plan,
    schedulingSpecificationId: number,
    schedulingConditionPlanSpecification: SchedulingConditionPlanSpecInsertInput,
    user: User | null,
  ) {
    try {
      if (!queryPermissions.UPDATE_SCHEDULING_CONDITION_PLAN_SPECIFICATIONS(user, plan)) {
        throwPermissionError('update this scheduling condition plan specification');
      }
      const { enabled, condition_id: conditionId, condition_revision: revision } = schedulingConditionPlanSpecification;

      const { updateSchedulingConditionPlanSpecification } = await reqHasura(
        gql.UPDATE_SCHEDULING_CONDITION_PLAN_SPECIFICATION,
        { enabled, id: conditionId, revision, specificationId: schedulingSpecificationId },
        user,
      );

      if (updateSchedulingConditionPlanSpecification !== null) {
        showSuccessToast(`Scheduling Condition Plan Specification Updated Successfully`);
      } else {
        throw Error('Unable to update the scheduling condition specification for the plan');
      }
    } catch (e) {
      catchError('Scheduling Condition Plan Specification Update Failed', e as Error);
      showFailureToast('Scheduling Condition Plan Specification Update Failed');
    }
  },

  async updateSchedulingConditionPlanSpecifications(
    plan: Plan,
    schedulingSpecificationId: number,
    conditionSpecsToUpdate: SchedulingConditionPlanSpecInsertInput[],
    conditionSpecIdsToDelete: number[],
    user: User | null,
  ) {
    try {
      if (!queryPermissions.UPDATE_SCHEDULING_CONDITION_PLAN_SPECIFICATIONS(user, plan)) {
        throwPermissionError('update this scheduling condition plan specification');
      }
      const { deleteConstraintPlanSpecifications, updateSchedulingConditionPlanSpecifications } = await reqHasura(
        gql.UPDATE_SCHEDULING_CONDITION_PLAN_SPECIFICATIONS,
        {
          conditionSpecIdsToDelete,
          conditionSpecsToUpdate,
          specificationId: schedulingSpecificationId,
        },
        user,
      );

      if (updateSchedulingConditionPlanSpecifications !== null || deleteConstraintPlanSpecifications !== null) {
        showSuccessToast(`Scheduling Conditions Updated Successfully`);
      } else {
        throw Error('Unable to update the scheduling condition specifications for the plan');
      }
    } catch (e) {
      catchError('Scheduling Condition Plan Specifications Update Failed', e as Error);
      showFailureToast('Scheduling Condition Plan Specifications Update Failed');
    }
  },

  async updateSchedulingGoalDefinitionTags(
    goalId: number,
    goalRevision: number,
    goalAuthor: UserId,
    tags: SchedulingGoalDefinitionTagsInsertInput[],
    tagIdsToDelete: number[],
    user: User | null,
  ): Promise<number | null> {
    try {
      if (!queryPermissions.UPDATE_SCHEDULING_GOAL_DEFINITION_TAGS(user, { author: goalAuthor })) {
        throwPermissionError('create scheduling condition definition tags');
      }

      const data = await reqHasura<{ affected_rows: number }>(
        gql.UPDATE_SCHEDULING_GOAL_DEFINITION_TAGS,
        { goalId, goalRevision, tagIdsToDelete, tags },
        user,
      );
      const { deleteSchedulingGoalDefinitionTags, insertSchedulingGoalDefinitionTags } = data;
      if (insertSchedulingGoalDefinitionTags != null && deleteSchedulingGoalDefinitionTags != null) {
        const { affected_rows } = insertSchedulingGoalDefinitionTags;

        showSuccessToast('Scheduling Goal Updated Successfully');

        return affected_rows;
      } else {
        throw Error('Unable to create scheduling condition definition tags');
      }
    } catch (e) {
      catchError('Create Scheduling Goal Definition Tags Failed', e as Error);
      showFailureToast('Create Scheduling Goal Definition Tags Failed');
      return null;
    }
  },

  async updateSchedulingGoalMetadata(
    id: number,
    goalMetadata: SchedulingGoalMetadataSetInput,
    tags: SchedulingGoalMetadataTagsInsertInput[],
    tagIdsToDelete: number[],
    currentGoalOwner: UserId,
    user: User | null,
  ): Promise<void> {
    try {
      if (!queryPermissions.UPDATE_SCHEDULING_GOAL_METADATA(user, { owner: currentGoalOwner })) {
        throwPermissionError('update this scheduling goal');
      }

      const data = await reqHasura(
        gql.UPDATE_SCHEDULING_GOAL_METADATA,
        { goalMetadata, id, tagIdsToDelete, tags },
        user,
      );
      if (
        data.updateSchedulingGoalMetadata == null ||
        data.insertSchedulingGoalTags == null ||
        data.deleteSchedulingGoalTags == null
      ) {
        throw Error(`Unable to update scheduling goal metadata with ID: "${id}"`);
      }

      showSuccessToast('Scheduling Goal Updated Successfully');
    } catch (e) {
      catchError('Scheduling Goal Metadata Update Failed', e as Error);
      showFailureToast('Scheduling Goal Metadata Update Failed');
    }
  },

  async updateSchedulingGoalModelSpecification(
    model: Model,
    schedulingGoalModelSpecification: SchedulingGoalModelSpecificationSetInput,
    user: User | null,
  ) {
    try {
      if (!queryPermissions.UPDATE_SCHEDULING_GOAL_MODEL_SPECIFICATION(user)) {
        throwPermissionError('update this scheduling goal plan specification');
      }
      const { goal_id: goalId, goal_revision: revision, priority } = schedulingGoalModelSpecification;

      const { updateSchedulingGoalModelSpecification } = await reqHasura(
        gql.UPDATE_SCHEDULING_GOAL_MODEL_SPECIFICATION,
        { id: goalId, modelId: model.id, priority, revision },
        user,
      );

      if (updateSchedulingGoalModelSpecification !== null) {
        showSuccessToast(`Scheduling Goal Model Specification Updated Successfully`);
      } else {
        throw Error('Unable to update the scheduling goal specification for the model');
      }
    } catch (e) {
      catchError('Scheduling Goal Model Specification Update Failed', e as Error);
      showFailureToast('Scheduling Goal Model Specification Update Failed');
    }
  },

  async updateSchedulingGoalModelSpecifications(
    model: Model,
    goalSpecsToUpdate: SchedulingGoalModelSpecificationInsertInput[],
    goalIdsToDelete: number[],
    user: User | null,
  ) {
    try {
      if (!queryPermissions.UPDATE_SCHEDULING_GOAL_MODEL_SPECIFICATIONS(user)) {
        throwPermissionError('update this scheduling goal model specification');
      }
      const { deleteConstraintModelSpecifications, updateSchedulingGoalModelSpecifications } = await reqHasura(
        gql.UPDATE_SCHEDULING_GOAL_MODEL_SPECIFICATIONS,
        {
          goalIdsToDelete,
          goalSpecsToUpdate,
          modelId: model.id,
        },
        user,
      );

      if (updateSchedulingGoalModelSpecifications !== null || deleteConstraintModelSpecifications !== null) {
        showSuccessToast(`Scheduling Goals Updated Successfully`);
      } else {
        throw Error('Unable to update the scheduling goal specifications for the model');
      }
    } catch (e) {
      catchError('Scheduling Goal Model Specifications Update Failed', e as Error);
      showFailureToast('Scheduling Goal Model Specifications Update Failed');
    }
  },

  async updateSchedulingGoalPlanSpecification(
    plan: Plan,
    schedulingGoalPlanSpecification: SchedulingGoalPlanSpecSetInput,
    user: User | null,
  ) {
    try {
      if (!queryPermissions.UPDATE_SCHEDULING_GOAL_PLAN_SPECIFICATION(user, plan)) {
        throwPermissionError('update this scheduling goal plan specification');
      }
      const {
        enabled,
        goal_invocation_id,
        goal_revision: revision,
        priority,
        simulate_after: simulateAfter,
      } = schedulingGoalPlanSpecification;

      const { updateSchedulingGoalPlanSpecification } = await reqHasura(
        gql.UPDATE_SCHEDULING_GOAL_PLAN_SPECIFICATION,
        {
          arguments: schedulingGoalPlanSpecification.arguments,
          enabled,
          goal_invocation_id,
          priority,
          revision,
          simulateAfter,
        },
        user,
      );

      if (updateSchedulingGoalPlanSpecification !== null) {
        showSuccessToast(`Scheduling Goal Plan Specification Updated Successfully`);
      } else {
        throw Error('Unable to update the scheduling goal specification for the plan');
      }
    } catch (e) {
      catchError('Scheduling Goal Plan Specification Update Failed', e as Error);
      showFailureToast('Scheduling Goal Plan Specification Update Failed');
    }
  },

  async updateSchedulingGoalPlanSpecifications(
    plan: Plan,
    goalSpecsToInsert: SchedulingGoalPlanSpecInsertInput[],
    goalSpecIdsToDelete: number[],
    user: User | null,
  ) {
    try {
      if (!queryPermissions.UPDATE_SCHEDULING_GOAL_PLAN_SPECIFICATIONS(user, plan)) {
        throwPermissionError('update this scheduling goal plan specification');
      }
      const { deleteConstraintPlanSpecifications, insertSchedulingGoalPlanSpecifications } = await reqHasura(
        gql.UPDATE_SCHEDULING_GOAL_PLAN_SPECIFICATIONS,
        {
          goalSpecIdsToDelete,
          goalSpecsToInsert,
        },
        user,
      );

      if (insertSchedulingGoalPlanSpecifications !== null || deleteConstraintPlanSpecifications !== null) {
        showSuccessToast(`Scheduling Goals Updated Successfully`);
      } else {
        throw Error('Unable to update the scheduling goal specifications for the plan');
      }
    } catch (e) {
      catchError('Scheduling Goal Plan Specifications Update Failed', e as Error);
      showFailureToast('Scheduling Goal Plan Specifications Update Failed');
    }
  },

  async updateSchedulingSpec(
    id: number,
    spec: Partial<SchedulingPlanSpecification>,
    plan: Plan,
    user: User | null,
  ): Promise<void> {
    try {
      if (!queryPermissions.UPDATE_SCHEDULING_SPECIFICATION(user, plan)) {
        throwPermissionError('update this scheduling spec');
      }

      const data = await reqHasura(gql.UPDATE_SCHEDULING_SPECIFICATION, { id, spec }, user);
      if (data.updateSchedulingSpec == null) {
        throw Error(`Unable to update scheduling spec with ID: "${id}"`);
      }
    } catch (e) {
      catchError(e as Error);
    }
  },

  async updateSimulation(
    plan: Plan,
    simulationSetInput: Simulation,
    user: User | null,
    newFiles: File[] = [],
    modelParameters: ParametersMap | null = null,
  ): Promise<void> {
    try {
      if (!queryPermissions.UPDATE_SIMULATION(user, plan)) {
        throwPermissionError('update this simulation');
      }

      const generatedFilenames = await effects.uploadFiles(newFiles, user);

      const data = await reqHasura<Pick<Simulation, 'id'>>(
        gql.UPDATE_SIMULATION,
        {
          id: simulationSetInput.id,
          simulation: {
            arguments: replacePaths(modelParameters, simulationSetInput.arguments, generatedFilenames),
            simulation_end_time: simulationSetInput?.simulation_end_time ?? null,
            simulation_start_time: simulationSetInput?.simulation_start_time ?? null,
            simulation_template_id: simulationSetInput?.template?.id ?? null,
          },
        },
        user,
      );
      if (data.updateSimulation !== null) {
        showSuccessToast('Simulation Updated Successfully');
      } else {
        throw Error(`Unable to update simulation with ID: "${simulationSetInput.id}"`);
      }
    } catch (e) {
      catchError('Simulation Update Failed', e as Error);
      showFailureToast('Simulation Update Failed');
    }
  },

  async updateSimulationTemplate(
    id: number,
    partialSimulationTemplate: SimulationTemplateSetInput,
    plan: Plan,
    user: User | null,
  ): Promise<void> {
    try {
      if (!queryPermissions.UPDATE_SIMULATION_TEMPLATE(user, plan)) {
        throwPermissionError('update this simulation template');
      }

      const simulationTemplateSetInput: SimulationTemplateSetInput = {
        ...(partialSimulationTemplate.arguments && { arguments: partialSimulationTemplate.arguments }),
        ...(partialSimulationTemplate.description && { description: partialSimulationTemplate.description }),
        ...(partialSimulationTemplate.model_id && { model_id: partialSimulationTemplate.model_id }),
      };

      const { update_simulation_template_by_pk } = await reqHasura<SimulationTemplate>(
        gql.UPDATE_SIMULATION_TEMPLATE,
        {
          id,
          simulationTemplateSetInput,
        },
        user,
      );

      if (update_simulation_template_by_pk != null) {
        const { description: templateDescription } = update_simulation_template_by_pk;
        showSuccessToast(`Simulation Template ${templateDescription} Updated Successfully`);
      } else {
        throw Error(`Unable to update simulation template with ID: "${id}"`);
      }
    } catch (e) {
      catchError('Simulation Template Update Failed', e as Error);
      showFailureToast('Simulation Template Update Failed');
    }
  },

  async updateTag(
    id: number,
    tagSetInput: TagsSetInput,
    user: User | null,
    notify: boolean = true,
  ): Promise<Tag | null> {
    try {
      createTagError.set(null);
      if (!queryPermissions.UPDATE_TAG(user, tagSetInput)) {
        throwPermissionError('update tag');
      }
      const data = await reqHasura<Tag>(gql.UPDATE_TAG, { id, tagSetInput }, user);
      const { update_tags_by_pk: updatedTag } = data;
      if (notify) {
        showSuccessToast('Tag Updated Successfully');
      }
      createTagError.set(null);
      return updatedTag;
    } catch (e) {
      createTagError.set((e as Error).message);
      catchError('Update Tags Failed', e as Error);
      showFailureToast('Update Tags Failed');
      return null;
    }
  },

  async updateUserSequence(
    id: number,
    sequence: Partial<UserSequence>,
    sequenceOwner: UserId,
    user: User | null,
  ): Promise<string | null> {
    try {
      if (!queryPermissions.UPDATE_USER_SEQUENCE(user, { owner: sequenceOwner })) {
        throwPermissionError('update this user sequence');
      }

      const data = await reqHasura<Pick<UserSequence, 'id' | 'updated_at'>>(
        gql.UPDATE_USER_SEQUENCE,
        { id, sequence },
        user,
      );
      const { updateUserSequence } = data;
      if (updateUserSequence != null) {
        const { updated_at } = updateUserSequence;
        showSuccessToast('User Sequence Updated Successfully');
        return updated_at;
      } else {
        throw Error(`Unable to update user sequence with ID: "${id}"`);
      }
    } catch (e) {
      catchError('User Sequence Update Failed', e as Error);
      showFailureToast('User Sequence Update Failed');
      return null;
    }
  },

  async updateView(id: number, view: Partial<View>, message: string | null, user: User | null): Promise<boolean> {
    try {
      if (!queryPermissions.UPDATE_VIEW(user, { owner: view.owner ?? null })) {
        throwPermissionError('update this view');
      }

      const data = await reqHasura<Pick<View, 'id'>>(gql.UPDATE_VIEW, { id, view }, user);
      if (data.updatedView) {
        showSuccessToast(message ?? 'View Updated Successfully');
        return true;
      } else {
        throw Error(`Unable to update view with ID: "${id}"`);
      }
    } catch (e) {
      catchError('View Update Failed', e as Error);
      showFailureToast('View Update Failed');
      return false;
    }
  },

  async uploadDictionary(
    dictionary: string,
    user: User | null,
  ): Promise<{ channel?: ChannelDictionary; command?: CommandDictionary; parameter?: ParameterDictionary } | null> {
    try {
      if (!queryPermissions.CREATE_DICTIONARY(user)) {
        throwPermissionError(`upload a dictionary`);
      }

      if (dictionary.split('\n').find(line => /^PROJECT\s*:\s*"([^"]*)"/.test(line))) {
        // convert cdl to ampcs format, consider moving to aerie backend after decision on XTCE
        // eslint-disable-next-line no-control-regex
        dictionary = toAmpcsXml(parseCdlDictionary(dictionary)).replaceAll(/[^\x00-\x7F]+/g, '');
      }

      const data = await reqHasura<{
        channel?: ChannelDictionary;
        command?: CommandDictionary;
        parameter?: ParameterDictionary;
      }>(gql.CREATE_DICTIONARY, { dictionary }, user);

      const { createDictionary: newDictionaries } = data;

      if (newDictionaries === null) {
        throw Error(`Unable to upload Dictionary`);
      }

      return newDictionaries;
    } catch (e) {
      catchError(`Dictionary Upload Failed`, e as Error);
      return null;
    }
  },

  async uploadDictionaryOrAdaptation(
    file: File,
    user: User | null,
    sequenceAdaptationName?: string | undefined,
  ): Promise<void> {
    const text = await file.text();
    if (sequenceAdaptationName) {
      const seqAdaptation = await this.createCustomAdaptation({ adaptation: text, name: sequenceAdaptationName }, user);
      if (seqAdaptation === null) {
        showFailureToast('Unable to upload sequence adaptation');
        throw Error('Unable to upload sequence adaptation');
      }
      showSuccessToast('Sequence Adaptation Created Successfully');
    } else {
      const uploadedDictionaries = await this.uploadDictionary(text, user);
      if (uploadedDictionaries === null) {
        showFailureToast('Failed to upload dictionary file');
        throw Error('Failed to upload dictionary file');
      } else if (Object.keys(uploadedDictionaries).length === 0) {
        showFailureToast('Dictionary Parser return empty data, verify the parser is correctly implemented.');
        throw Error('Dictionary Parser return empty data, verify the parser is correctly implemented.');
      }
      if ('channel' in uploadedDictionaries) {
        showSuccessToast('Channel Dictionary Created Successfully');
      }
      if ('command' in uploadedDictionaries) {
        showSuccessToast('Command Dictionary Created Successfully');
      }
      if ('parameter' in uploadedDictionaries) {
        showSuccessToast('Parameter Dictionary Created Successfully');
      }
    }
  },

  async uploadExternalDataset(
    plan: Plan,
    files: FileList,
    user: User | null,
    simulationDatasetId?: number,
  ): Promise<number | null> {
    try {
      if (!gatewayPermissions.ADD_EXTERNAL_DATASET(user, plan)) {
        throwPermissionError('add external datasets');
      }

      const file: File = files[0];

      const body = new FormData();
      body.append('plan_id', `${plan.id}`);
      body.append('simulation_dataset_id', `${simulationDatasetId}`);
      body.append('external_dataset', file, file.name);

      const uploadedDatasetId = await reqGateway<number | null>('/uploadDataset', 'POST', body, user, true);

      if (uploadedDatasetId != null) {
        showSuccessToast('External Dataset Uploaded Successfully');
        return uploadedDatasetId;
      }

      throw Error('External Dataset Upload Failed');
    } catch (e) {
      catchError(e as Error);
      showFailureToast('External Dataset Upload Failed');
      return null;
    }
  },

  async uploadFile(file: File, user: User | null): Promise<number | null> {
    try {
      const body = new FormData();
      body.append('file', file, file.name);
      const data = await reqGateway<{ id: number }>('/file', 'POST', body, user, true);
      const { id } = data;
      return id;
    } catch (e) {
      catchError(e as Error);
      return null;
    }
  },

  async uploadFiles(files: File[], user: User | null): Promise<Record<string, string>> {
    try {
      const ids = [];
      for (const file of files) {
        ids.push(await effects.uploadFile(file, user));
      }
      const originalFilenameToId: Record<string, number> = {};
      for (let i = 0; i < ids.length; i++) {
        const id = ids[i];
        if (id !== null) {
          originalFilenameToId[files[i].name] = id;
        }
      }

      // The aerie gateway mangles the names of uploaded files to ensure uniqueness.
      // Here, we use the ids of the files we just uploaded to look up the generated filenames
      const generatedFilenames: Record<string, string> = {};
      for (const newFile of files) {
        const id = originalFilenameToId[newFile.name];
        const response = (await reqHasura<[{ name: string }]>(gql.GET_UPLOADED_FILENAME, { id }, user))[
          'uploaded_file'
        ];
        if (response !== null) {
          generatedFilenames[newFile.name] = `${env.PUBLIC_AERIE_FILE_STORE_PREFIX}${response[0]['name']}`;
        }
      }

      return generatedFilenames;
    } catch (e) {
      catchError(e as Error);
      return {};
    }
  },

  async uploadView(user: User | null): Promise<boolean> {
    try {
      if (!queryPermissions.CREATE_VIEW(user)) {
        throwPermissionError('upload a new view');
      }

      const { confirm, value = null } = await showUploadViewModal();
      if (confirm && value) {
        const { name, definition } = value;

        const viewInsertInput: ViewInsertInput = { definition, name };
        const data = await reqHasura<View>(gql.CREATE_VIEW, { view: viewInsertInput }, user);
        const { newView } = data;

        if (newView != null) {
          view.update(() => newView);
          setQueryParam(SearchParameters.VIEW_ID, `${newView.id}`);
          return true;
        } else {
          throw Error('Unable to upload view');
        }
      }
    } catch (e) {
      catchError('View Upload Failed', e as Error);
      showFailureToast('View Upload Failed');
    }

    return false;
  },

  async validateActivityArguments(
    activityTypeName: string,
    modelId: number,
    argumentsMap: ArgumentsMap,
    user: User | null,
  ): Promise<ParameterValidationResponse> {
    try {
      const data = await reqHasura<ParameterValidationResponse>(
        gql.VALIDATE_ACTIVITY_ARGUMENTS,
        {
          activityTypeName,
          arguments: argumentsMap,
          modelId,
        },
        user,
      );

      const { validateActivityArguments } = data;
      if (validateActivityArguments != null) {
        return validateActivityArguments;
      } else {
        throw Error('Unable to validate activity arguments');
      }
    } catch (e) {
      catchError(e as Error);
      const { message } = e as Error;
      return { errors: [{ message } as ParameterValidationError], success: false };
    }
  },

  async validateViewJSON(unValidatedView: unknown): Promise<{ errors?: string[]; valid: boolean }> {
    try {
      const { errors, valid } = validateViewJSONAgainstSchema(unValidatedView);
      return {
        errors:
          errors?.map(error => {
            if (typeof error === 'string') {
              return error;
            }
            return JSON.stringify(error);
          }) ?? [],
        valid,
      };
    } catch (e) {
      catchError(e as Error);
      const { message } = e as Error;
      return { errors: [message], valid: false };
    }
  },
};

/**
 * Traverses the given simulation arguments and does a "find and replace", replacing any paths that match the keys of `pathsToReplace` with the corresponding values.
 *
 * @param modelParameters The type definitions of the mission model parameters. Used to determine which parameters have type 'path'.
 * @param simArgs The full simulation arguments, which are assumed to conform to the above type definition.
 * @param pathsToReplace A map from old paths to new paths. Any occurrences of old paths in simArgs will be replaced with new paths.
 * @returns
 */
export function replacePaths(
  modelParameters: ParametersMap | null,
  simArgs: ArgumentsMap,
  pathsToReplace: Record<string, string>,
): ArgumentsMap {
  if (modelParameters === null) {
    return simArgs;
  }
  const result: ArgumentsMap = {};
  for (const parameterName in modelParameters) {
    const parameter: Parameter = modelParameters[parameterName];
    const arg: Argument = simArgs[parameterName];
    if (arg !== undefined) {
      result[parameterName] = replacePathsHelper(parameter.schema, arg, pathsToReplace);
    }
  }
  return result;
}

function replacePathsHelper(schema: ValueSchema, arg: Argument, pathsToReplace: Record<string, string>) {
  switch (schema.type) {
    case 'path':
      if (arg in pathsToReplace) {
        return pathsToReplace[arg];
      } else {
        return arg;
      }
    case 'struct':
      return (function () {
        const res: Argument = {};
        for (const key in schema.items) {
          res[key] = replacePathsHelper(schema.items[key], arg[key], pathsToReplace);
        }
        return res;
      })();
    case 'series':
      return arg.map((x: Argument) => replacePathsHelper(schema.items, x, pathsToReplace));
    default:
      return arg;
  }
}

export default effects;<|MERGE_RESOLUTION|>--- conflicted
+++ resolved
@@ -213,12 +213,8 @@
 import type { Row, Timeline } from '../types/timeline';
 import type { View, ViewDefinition, ViewInsertInput, ViewSlim, ViewUpdateInput } from '../types/view';
 import { ActivityDeletionAction } from './activities';
-<<<<<<< HEAD
 import { parseCdlDictionary, toAmpcsXml } from './codemirror/cdlDictionary';
-import { convertToQuery, getSearchParameterNumber, setQueryParam } from './generic';
-=======
 import { compare, convertToQuery, getSearchParameterNumber, setQueryParam } from './generic';
->>>>>>> 5e8d88a9
 import gql, { convertToGQLArray } from './gql';
 import {
   showConfirmModal,
