--- conflicted
+++ resolved
@@ -555,7 +555,6 @@
     expect(sequence).toEqual(expectedSequence);
   });
 
-<<<<<<< HEAD
   it('converts a quoted string', () => {
     const seqJson: SeqJson = {
       id: 'escaped_quotes',
@@ -709,12 +708,6 @@
   it('converts a seq json empty repeat args to sequence', () => {
     const seqJson: SeqJson = {
       id: 'testRepeat',
-
-=======
-  it('converts a seq json empty repeat args to sequence', () => {
-    const seqJson: SeqJson = {
-      id: 'testRepeat',
->>>>>>> d6e06633
       metadata: {},
       steps: [
         {
@@ -763,16 +756,12 @@
         },
       ],
     };
-<<<<<<< HEAD
-=======
-
-    const sequence = seqJsonToSequence(seqJson, [], null);
->>>>>>> d6e06633
+
     const expectedSequence = `@ID "testRepeat"
 
 C FSA_CMD 10 [] "USA" ["96707-898" "92604-623"]
 `;
-<<<<<<< HEAD
+
     const sequence = seqJsonToSequence(seqJson, [], null);
     expect(sequence).toEqual(expectedSequence);
   });
@@ -852,6 +841,51 @@
     `;
     expect(normalizeWhitespace(sequence)).toEqual(normalizeWhitespace(expectedSequence));
   });
+
+  it('converts a quoted string', () => {
+    const seqJson: SeqJson = {
+      id: 'escaped_quotes',
+      metadata: {},
+      steps: [
+        {
+          args: [
+            {
+              type: 'string',
+              value: 'Can this handle " Escaped" quotes??',
+            },
+          ],
+          description: 'Can this handle "escape"',
+          stem: 'ECHO',
+          time: {
+            type: 'COMMAND_COMPLETE',
+          },
+          type: 'command',
+        },
+        {
+          args: [
+            {
+              type: 'string',
+              value: '"Can" this handle leading and trailing Escaped" quotes??"',
+            },
+          ],
+          description: '"Can" "this" handle "escape"',
+          stem: 'ECHO2',
+          time: {
+            type: 'COMMAND_COMPLETE',
+          },
+          type: 'command',
+        },
+      ],
+    };
+
+    const sequence = seqJsonToSequence(seqJson, [], null);
+    const expectedSequence = `@ID "escaped_quotes"
+
+C ECHO "Can this handle \\" Escaped\\" quotes??" # Can this handle "escape"
+C ECHO2 "\\"Can\\" this handle leading and trailing Escaped\\" quotes??\\"" # "Can" "this" handle "escape"
+`;
+    expect(sequence).toEqual(expectedSequence);
+  });
 });
 
 function normalizeWhitespace(s: string) {
@@ -859,54 +893,4 @@
     .replace(/[ \t]+/g, ' ')
     .replace(/\s*\n\s*/g, '\n')
     .trim();
-}
-=======
-    expect(sequence).toEqual(expectedSequence);
-  });
-
-  it('converts a quoted string', () => {
-    const seqJson: SeqJson = {
-      id: 'escaped_quotes',
-      metadata: {},
-      steps: [
-        {
-          args: [
-            {
-              type: 'string',
-              value: 'Can this handle " Escaped" quotes??',
-            },
-          ],
-          description: 'Can this handle "escape"',
-          stem: 'ECHO',
-          time: {
-            type: 'COMMAND_COMPLETE',
-          },
-          type: 'command',
-        },
-        {
-          args: [
-            {
-              type: 'string',
-              value: '"Can" this handle leading and trailing Escaped" quotes??"',
-            },
-          ],
-          description: '"Can" "this" handle "escape"',
-          stem: 'ECHO2',
-          time: {
-            type: 'COMMAND_COMPLETE',
-          },
-          type: 'command',
-        },
-      ],
-    };
-
-    const sequence = seqJsonToSequence(seqJson, [], null);
-    const expectedSequence = `@ID "escaped_quotes"
-
-C ECHO "Can this handle \\" Escaped\\" quotes??" # Can this handle "escape"
-C ECHO2 "\\"Can\\" this handle leading and trailing Escaped\\" quotes??\\"" # "Can" "this" handle "escape"
-`;
-    expect(sequence).toEqual(expectedSequence);
-  });
-});
->>>>>>> d6e06633
+}