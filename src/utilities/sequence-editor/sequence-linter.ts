import { syntaxTree } from '@codemirror/language';
<<<<<<< HEAD
import { linter, type Diagnostic } from '@codemirror/lint';
import type { Extension } from '@codemirror/state';
import { EditorState } from '@codemirror/state';
=======
import { type Diagnostic } from '@codemirror/lint';
>>>>>>> 78d20f3f
import type { SyntaxNode, Tree } from '@lezer/common';
import type {
  ChannelDictionary,
  CommandDictionary,
  EnumMap,
  FswCommand,
  FswCommandArgument,
  HwCommand,
  ParameterDictionary,
} from '@nasa-jpl/aerie-ampcs';
import { closest, distance } from 'fastest-levenshtein';

import type { VariableDeclaration } from '@nasa-jpl/seq-json-schema/types';
import type { EditorView } from 'codemirror';
import { get } from 'svelte/store';
import { TOKEN_COMMAND, TOKEN_ERROR, TOKEN_REPEAT_ARG, TOKEN_REQUEST } from '../../constants/seq-n-grammar-constants';
import { TimeTypes } from '../../enums/time';
import { getGlobals, sequenceAdaptation } from '../../stores/sequence-adaptation';
import { CustomErrorCodes } from '../../workers/customCodes';
<<<<<<< HEAD
import { closeSuggestion, computeBlocks, openSuggestion, type PairedCommands } from '../codemirror/custom-folder';
import { addDefaultArgs, quoteEscape, parseNumericArg, isHexValue } from '../codemirror/codemirror-utils';

=======
import { addDefaultArgs, quoteEscape } from '../codemirror/codemirror-utils';
>>>>>>> 78d20f3f
import {
  getBalancedDuration,
  getDoyTime,
  getUnixEpochTime,
  isTimeBalanced,
  isTimeMax,
  parseDurationString,
  validateTime,
} from '../time';
import { getCustomArgDef } from './extension-points';
import { getChildrenNode, getDeepestNode, getFromAndTo } from './tree-utils';

const KNOWN_DIRECTIVES = [
  'LOAD_AND_GO',
  'ID',
  'IMMEDIATE',
  'HARDWARE',
  'LOCALS',
  'INPUT_PARAMS',
  'MODEL',
  'METADATA',
].map(name => `@${name}`);

const MAX_ENUMS_TO_SHOW = 20;

export function getAllEnumSymbols(enumMap: EnumMap, enumName: string): undefined | string[] {
  return enumMap[enumName]?.values.map(({ symbol }) => symbol);
}

function closestStrings(value: string, potentialMatches: string[], n: number) {
  const distances = potentialMatches.map(s => ({ distance: distance(s, value), s }));
  distances.sort((a, b) => a.distance - b.distance);
  return distances.slice(0, n).map(pair => pair.s);
}

type VariableMap = {
  [name: string]: VariableDeclaration;
};

/**
 * Linter function that returns a Code Mirror extension function.
 * Can be optionally called with a command dictionary so it's available during linting.
 */
export function sequenceLinter(
  view: EditorView,
  channelDictionary: ChannelDictionary | null = null,
  commandDictionary: CommandDictionary | null = null,
  parameterDictionaries: ParameterDictionary[] = [],
): Diagnostic[] {
  const tree = syntaxTree(view.state);
  const treeNode = tree.topNode;
  const docText = view.state.doc.toString();
  let diagnostics: Diagnostic[] = [];

  diagnostics.push(...validateParserErrors(tree));

  // TODO: Get identify type mapping to use
  const variables: VariableDeclaration[] = [
    ...(getGlobals().map(g => ({ name: g.name, type: 'STRING' }) as const) ?? []),
  ];

  // Validate top level metadata
  diagnostics.push(...validateMetadata(treeNode));

  diagnostics.push(...validateId(treeNode, docText));

  const localsValidation = validateLocals(treeNode.getChildren('LocalDeclaration'), docText);
  variables.push(...localsValidation.variables);
  diagnostics.push(...localsValidation.diagnostics);

  const parameterValidation = validateParameters(treeNode.getChildren('ParameterDeclaration'), docText);
  variables.push(...parameterValidation.variables);
  diagnostics.push(...parameterValidation.diagnostics);

  const variableMap: VariableMap = {};
  for (const variable of variables) {
    variableMap[variable.name] = variable;
  }

  // Validate command type mixing
  diagnostics.push(...validateCommandTypeMixing(treeNode));

  diagnostics.push(...validateCustomDirectives(treeNode, docText));

  const commandsNode = treeNode.getChild('Commands');
  if (commandsNode) {
    diagnostics.push(
      ...commandLinter(
        commandsNode.getChildren(TOKEN_COMMAND),
        docText,
        variableMap,
        commandDictionary,
        channelDictionary,
        parameterDictionaries,
      ),
    );
<<<<<<< HEAD

    diagnostics.push(
      ...hardwareCommandLinter(treeNode.getChild('HardwareCommands')?.getChildren(TOKEN_COMMAND) || [], docText),
    );

    diagnostics.push(...conditionalAndLoopKeywordsLinter(view.state));
=======
    diagnostics.push(
      ...validateRequests(
        commandsNode.getChildren(TOKEN_REQUEST),
        docText,
        variableMap,
        commandDictionary,
        channelDictionary,
        parameterDictionaries,
      ),
    );
  }
>>>>>>> 78d20f3f

  diagnostics.push(
    ...immediateCommandLinter(
      treeNode.getChild('ImmediateCommands')?.getChildren(TOKEN_COMMAND) || [],
      docText,
      variableMap,
      commandDictionary,
      channelDictionary,
      parameterDictionaries,
    ),
  );

  diagnostics.push(
    ...hardwareCommandLinter(
      treeNode.getChild('HardwareCommands')?.getChildren(TOKEN_COMMAND) || [],
      docText,
      commandDictionary,
      channelDictionary,
      parameterDictionaries,
    ),
  );

  diagnostics.push(
    ...conditionalAndLoopKeywordsLinter(treeNode.getChild('Commands')?.getChildren(TOKEN_COMMAND) || [], docText),
  );

  const inputLinter = get(sequenceAdaptation)?.inputFormat.linter;

  if (inputLinter !== undefined && commandDictionary !== null) {
    diagnostics = inputLinter(diagnostics, commandDictionary, view, treeNode);
  }

  return diagnostics;
}

/**
 * Checks for unexpected tokens.
 *
 * @param tree
 * @returns
 */
function validateParserErrors(tree: Tree) {
  const diagnostics: Diagnostic[] = [];
  const MAX_PARSER_ERRORS = 100;
  tree.iterate({
    enter: node => {
      if (node.name === TOKEN_ERROR && diagnostics.length < MAX_PARSER_ERRORS) {
        const { from, to } = node;
        diagnostics.push({
          from,
          message: `Unexpected token`,
          severity: 'error',
          to,
        });
      }
    },
  });
  return diagnostics;
}

<<<<<<< HEAD
  /**
   * Checks for unexpected tokens.
   *
   * @param tree
   * @returns
   */
  function validateParserErrors(tree: Tree) {
    const diagnostics: Diagnostic[] = [];
    const MAX_PARSER_ERRORS = 100;
    tree.iterate({
      enter: node => {
        if (node.name === TOKEN_ERROR && diagnostics.length < MAX_PARSER_ERRORS) {
          const { from, to } = node;
          diagnostics.push({
            from,
            message: `Unexpected token`,
            severity: 'error',
            to,
          });
        }
      },
    });
    return diagnostics;
  }

  function conditionalAndLoopKeywordsLinter(state: EditorState): Diagnostic[] {
    const diagnostics: Diagnostic[] = [];

    const blocks = computeBlocks(state);

    if (blocks) {
      const pairs = Object.values(blocks);
      const unmatchedEnd: Pick<PairedCommands, 'end'>[] = pairs.filter(
        (pair): pair is Pick<PairedCommands, 'end'> => !pair.start && !!pair.end,
      );
      unmatchedEnd.forEach(pair => {
        const stem = state.sliceDoc(pair.end.from, pair.end.to);
        diagnostics.push({
          from: pair.end.from,
          message: `${stem} must match a preceding ${openSuggestion(stem)}`,
          severity: 'error',
          to: pair.end.to,
        });
      });

      // mismatched open commands cascade due to the implementation via stack and no attempt to interpret intent
      // to help the user incrementally correct the sequence show only the last error of this type
      const unclosedOpen: Pick<PairedCommands, 'start'>[] = pairs.filter(
        (pair): pair is Pick<PairedCommands, 'start'> => !!pair.start && !pair.end,
      );

      unclosedOpen
        .sort((a, b) => b.start.from - a.start.from)
        .slice(0, 1)
        .forEach(pair => {
          const stem = state.sliceDoc(pair.start.from, pair.start.to);
          const suggestion = closeSuggestion(stem);
          diagnostics.push({
            actions: [
              {
                apply(view: EditorView) {
                  if (pair.start?.parent) {
                    view.dispatch({
                      changes: {
                        from: pair.start?.parent.to,
                        insert: `\nC ${suggestion}\n`,
                      },
                    });
                  }
                },
                name: `Insert ${suggestion}`,
              },
            ],
            from: pair.start.from,
            message: `Block opened by ${stem} is not closed`,
            severity: 'error',
            to: pair.start.to,
          });
        });
=======
function conditionalAndLoopKeywordsLinter(commandNodes: SyntaxNode[], text: string): Diagnostic[] {
  const diagnostics: Diagnostic[] = [];
  const conditionalStack: IfOpener[] = [];
  const loopStack: WhileOpener[] = [];
  const conditionalKeywords = [];
  const loopKeywords = [];
  const sequenceAdaptationConditionalKeywords = get(sequenceAdaptation).conditionalKeywords;
  const sequenceAdaptationLoopKeywords = get(sequenceAdaptation).loopKeywords;

  conditionalKeywords.push(
    sequenceAdaptationConditionalKeywords?.else,
    ...(sequenceAdaptationConditionalKeywords?.elseIf ?? []),
    sequenceAdaptationConditionalKeywords?.endIf,
  );
  loopKeywords.push(
    sequenceAdaptationLoopKeywords?.break,
    sequenceAdaptationLoopKeywords?.continue,
    sequenceAdaptationLoopKeywords?.endWhileLoop,
  );

  for (const command of commandNodes) {
    const stem = command.getChild('Stem');
    if (stem) {
      const word = text.slice(stem.from, stem.to);

      if (sequenceAdaptationConditionalKeywords?.if.includes(word)) {
        conditionalStack.push({
          command,
          from: stem.from,
          hasElse: false,
          stemToClose: sequenceAdaptationConditionalKeywords.endIf,
          to: stem.to,
          word,
        });
      }

      if (conditionalKeywords.includes(word)) {
        if (conditionalStack.length === 0) {
          diagnostics.push({
            from: stem.from,
            message: `${word} doesn't match a preceding ${sequenceAdaptationConditionalKeywords?.if.join(', ')}.`,
            severity: 'error',
            to: stem.to,
          });
        } else if (word === sequenceAdaptationConditionalKeywords?.else) {
          if (!conditionalStack[conditionalStack.length - 1].hasElse) {
            conditionalStack[conditionalStack.length - 1].hasElse = true;
          } else {
            diagnostics.push({
              from: stem.from,
              message: `${word} doesn't match a preceding ${sequenceAdaptationConditionalKeywords?.if.join(', ')}.`,
              severity: 'error',
              to: stem.to,
            });
          }
        } else if (word === sequenceAdaptationConditionalKeywords?.endIf) {
          conditionalStack.pop();
        }
      }

      if (sequenceAdaptationLoopKeywords?.whileLoop.includes(word)) {
        loopStack.push({
          command,
          from: stem.from,
          stemToClose: sequenceAdaptationLoopKeywords.endWhileLoop,
          to: stem.to,
          word,
        });
      }

      if (loopKeywords.includes(word)) {
        if (loopStack.length === 0) {
          diagnostics.push({
            from: stem.from,
            message: `${word} doesn't match a preceding ${sequenceAdaptationLoopKeywords?.whileLoop.join(', ')}.`,
            severity: 'error',
            to: stem.to,
          });
        }

        if (word === sequenceAdaptationLoopKeywords?.endWhileLoop) {
          loopStack.pop();
        }
      }
>>>>>>> 78d20f3f
    }
  }

<<<<<<< HEAD
    return diagnostics;
  }
=======
  // Anything left on the stack is unclosed
  diagnostics.push(
    ...[...loopStack, ...conditionalStack].map(block => {
      return {
        actions: [
          {
            apply(view: EditorView, _from: number, _to: number) {
              view.dispatch({
                changes: {
                  from: block.command.to,
                  insert: `\nC ${block.stemToClose}\n`,
                },
              });
            },
            name: `Insert ${block.stemToClose}`,
          },
        ],
        from: block.from,
        message: `Unclosed ${block.word}`,
        severity: 'error',
        to: block.to,
      } as const;
    }),
  );
>>>>>>> 78d20f3f

  return diagnostics;
}

function validateRequests(
  requestNodes: SyntaxNode[],
  text: string,
  variables: VariableMap,
  commandDictionary: CommandDictionary | null,
  channelDictionary: ChannelDictionary | null,
  parameterDictionaries: ParameterDictionary[],
): Diagnostic[] {
  const diagnostics: Diagnostic[] = [];

  for (const request of requestNodes) {
    // Get the TimeTag node for the current command
    diagnostics.push(...validateTimeTags(request, text));
  }

  diagnostics.push(
    ...requestNodes.flatMap(request =>
      commandLinter(
        request.getChild('Steps')?.getChildren(TOKEN_COMMAND) ?? [],
        text,
        variables,
        commandDictionary,
        channelDictionary,
        parameterDictionaries,
      ),
    ),
  );

  return diagnostics;
}

/**
 * Validates that a syntax node does not mix different command types.
 *
 * @param {SyntaxNode} node - The syntax node to validate.
 * @return {Diagnostic[]} An array of diagnostics.
 */
function validateCommandTypeMixing(node: SyntaxNode): Diagnostic[] {
  // Get the child nodes for Commands, ImmediateCommands, and HardwareCommands.
  const commands = node.getChild('Commands');
  const immediateCommands = node.getChild('ImmediateCommands');
  const hardwareCommands = node.getChild('HardwareCommands');
  const lgo = commands?.getChild('LoadAndGoDirective') ?? null;

  // Check if each command type exists and has at least one child node.
  const hasCommands = commands !== null && (commands?.getChildren(TOKEN_COMMAND).length > 0 || lgo !== null);
  const hasImmediateCommands = immediateCommands !== null;
  const hasHardwareCommands = hardwareCommands !== null;

  const diagnostics: Diagnostic[] = [];

  // Get the start.
  const { from, to } = getFromAndTo([commands, immediateCommands, hardwareCommands]);

  // If there is a mix of command types, push a diagnostic.
  if ((hasCommands && (hasImmediateCommands || hasHardwareCommands)) || (hasImmediateCommands && hasHardwareCommands)) {
    if (lgo) {
      diagnostics.push({
        from,
        message: `Directive 'LOAD_AND_GO' cannot be used with 'Immediate Commands' or 'Hardware Commands'.`,
        severity: 'error',
        to,
      });
    }
    diagnostics.push({
      from,
      message: 'Cannot mix different command types in one Sequence.',
      severity: 'error',
      to,
    });
  }
  return diagnostics;
}

function validateLocals(locals: SyntaxNode[], text: string) {
  const variables: VariableDeclaration[] = [];
  const diagnostics: Diagnostic[] = [];
  diagnostics.push(
    ...locals.slice(1).map(
      local =>
        ({
          ...getFromAndTo([local]),
          message: 'There is a maximum of one @LOCALS directive per sequence',
          severity: 'error',
        }) as const,
    ),
  );
  locals.forEach(local => {
    let child = local.firstChild;
    while (child) {
      if (child.name !== 'Enum') {
        diagnostics.push({
          from: child.from,
          message: `@LOCALS values are required to be Enums`,
          severity: 'error',
          to: child.to,
        });
      } else {
        variables.push({
          name: text.slice(child.from, child.to),
          // TODO - hook to check mission specific nomenclature
          type: 'STRING',
        });
      }
      child = child.nextSibling;
    }
  });
  return {
    diagnostics,
    variables,
  };
}

function validateParameters(inputParams: SyntaxNode[], text: string) {
  const variables: VariableDeclaration[] = [];
  const diagnostics: Diagnostic[] = [];
  diagnostics.push(
    ...inputParams.slice(1).map(
      inputParam =>
        ({
          ...getFromAndTo([inputParam]),
          message: 'There is a maximum of @INPUT_PARAMS directive per sequence',
          severity: 'error',
        }) as const,
    ),
  );

  inputParams.forEach(inputParam => {
    let child = inputParam.firstChild;

    while (child) {
      if (child.name !== 'Enum' && child.name !== 'Object') {
        diagnostics.push({
          from: child.from,
          message: `@INPUT_PARAMS values are required to be Enums`,
          severity: 'error',
          to: child.to,
        });
      } else {
        const variable = {
          name: text.slice(child.from, child.to),
          type: 'STRING',
        } as VariableDeclaration;

        variables.push(variable);

        const metadata: SyntaxNode | null = child?.nextSibling;

        if (metadata !== null) {
          const properties = metadata.getChildren('Property');
          let allowableRanges: string | undefined = undefined;
          let isEnum = false;
          let isString = false;
          let enumName: string | undefined = undefined;

          properties.forEach(property => {
            const propertyNameNode = property.getChild('PropertyName');
            const propertyValueNode = propertyNameNode?.nextSibling;

            if (propertyNameNode !== null && propertyValueNode !== null && propertyValueNode !== undefined) {
              const propertyName = text.slice(propertyNameNode.from, propertyNameNode.to);
              const propertyValue = text.slice(propertyValueNode.from, propertyValueNode.to);

              switch (propertyName.toLowerCase()) {
                case '"allowable_ranges"':
                  allowableRanges = propertyValue;
                  break;
                case '"enum_name"':
                  enumName = propertyValue;
                  break;
                case '"type"':
                  isEnum = propertyValue === '"ENUM"';
                  isString = propertyValue === '"STRING"';
                  break;
              }
            }
          });

          if (isEnum && enumName === undefined) {
            diagnostics.push({
              from: child.from,
              message: '"enum_name" is required for ENUM type.',
              severity: 'error',
              to: child.to,
            });
          } else if (!isEnum && enumName !== undefined) {
            diagnostics.push({
              from: child.from,
              message: `"enum_name": ${enumName} is not required for non-ENUM type.`,
              severity: 'error',
              to: child.to,
            });
          } else if (isString && allowableRanges !== undefined) {
            diagnostics.push({
              from: child.from,
              message: `'allowable_ranges' is not required for STRING type.`,
              severity: 'error',
              to: child.to,
            });
          }
        }
      }
      child = child.nextSibling;
    }
  });

  return {
    diagnostics,
    variables,
  };
}

function validateCustomDirectives(node: SyntaxNode, text: string): Diagnostic[] {
  const diagnostics: Diagnostic[] = [];
  node.getChildren('GenericDirective').forEach(directiveNode => {
    const child = directiveNode.firstChild;
    // use first token as directive, preserve remainder of line
    const { from, to } = { ...getFromAndTo([directiveNode]), ...(child ? { to: child.from } : {}) };
    const custom = text.slice(from, to).trim();
    const guess = closest(custom, KNOWN_DIRECTIVES);
    const insert = guess + (child ? ' ' : '\n');
    diagnostics.push({
      actions: [
        {
          apply(view, from, to) {
            view.dispatch({ changes: { from, insert, to } });
          },
          name: `Change to ${guess}`,
        },
      ],
      from,
      message: `Unknown Directive ${custom}, did you mean ${guess}`,
      severity: 'error',
      to,
    });
<<<<<<< HEAD
    return diagnostics;
  }

  function insertAction(name: string, insert: string) {
    return {
      apply(view: EditorView, from: number) {
        view.dispatch({ changes: { from, insert } });
      },
      name,
    };
  }
=======
  });
  return diagnostics;
}
>>>>>>> 78d20f3f

function insertAction(name: string, insert: string) {
  return {
    apply(view: EditorView, from: number, _to: number) {
      view.dispatch({ changes: { from, insert } });
    },
    name,
  };
}

/**
 * Function to generate diagnostics based on Commands section in the parse tree.
 *
 * @param {SyntaxNode[] | undefined} commandNodes - nodes representing commands
 * @param {string} text - the text to validate against
 * @return {Diagnostic[]} an array of diagnostics
 */
function commandLinter(
  commandNodes: SyntaxNode[] | undefined,
  text: string,
  variables: VariableMap,
  commandDictionary: CommandDictionary | null,
  channelDictionary: ChannelDictionary | null,
  parameterDictionaries: ParameterDictionary[],
): Diagnostic[] {
  // If there are no command nodes, return an empty array of diagnostics
  if (!commandNodes) {
    return [];
  }

  // Initialize an empty array to hold diagnostics
  const diagnostics: Diagnostic[] = [];

  // Iterate over each command node
  for (const command of commandNodes) {
    // Get the TimeTag node for the current command
    diagnostics.push(...validateTimeTags(command, text));

    // Validate the command and push the generated diagnostics to the array
    diagnostics.push(
      ...validateCommand(
        command,
        text,
        'command',
        variables,
        commandDictionary,
        channelDictionary,
        parameterDictionaries,
      ),
    );

    // Lint the metadata and models
    diagnostics.push(...validateMetadata(command));
    diagnostics.push(...validateModel(command));
  }

  // Return the array of diagnostics
  return diagnostics;
}

function validateTimeTags(command: SyntaxNode, text: string): Diagnostic[] {
  const diagnostics: Diagnostic[] = [];
  const timeTagNode = command.getChild('TimeTag');

  // If the TimeTag node is missing, create a diagnostic
  if (!timeTagNode) {
    diagnostics.push({
      actions: [insertAction(`Insert 'C' (command complete)`, 'C '), insertAction(`Insert 'R1' (relative 1)`, 'R ')],
      from: command.from,
      message: "Missing 'Time Tag' for command",
      severity: 'error',
      to: command.to,
    });
  } else {
    // Commands can't have a ground epoch time tag
    if (command.name === TOKEN_COMMAND && timeTagNode.getChild('TimeGroundEpoch')) {
      diagnostics.push({
        actions: [],
        from: timeTagNode.from,
        message: 'Ground Epoch Time Tags are not allowed for commands',
        severity: 'error',
        to: timeTagNode.to,
      });
    }

    const timeTagAbsoluteNode = timeTagNode?.getChild('TimeAbsolute');
    const timeTagEpochNode = timeTagNode?.getChild('TimeEpoch') ?? timeTagNode.getChild('TimeGroundEpoch');
    const timeTagRelativeNode = timeTagNode?.getChild('TimeRelative');

    if (timeTagAbsoluteNode) {
      const absoluteText = text.slice(timeTagAbsoluteNode.from + 1, timeTagAbsoluteNode.to).trim();

      const isValid = validateTime(absoluteText, TimeTypes.ABSOLUTE);
      if (!isValid) {
        diagnostics.push({
          actions: [],
          from: timeTagAbsoluteNode.from,
          message: CustomErrorCodes.InvalidAbsoluteTime().message,
          severity: 'error',
          to: timeTagAbsoluteNode.to,
        });
      } else {
        if (isTimeMax(absoluteText, TimeTypes.ABSOLUTE)) {
          diagnostics.push({
            actions: [],
            from: timeTagAbsoluteNode.from,
            message: CustomErrorCodes.MaxAbsoluteTime().message,
            severity: 'error',
            to: timeTagAbsoluteNode.to,
          });
        } else {
          if (!isTimeBalanced(absoluteText, TimeTypes.ABSOLUTE)) {
            diagnostics.push({
              actions: [],
              from: timeTagAbsoluteNode.from,
              message: CustomErrorCodes.UnbalancedTime(getDoyTime(new Date(getUnixEpochTime(absoluteText)))).message,
              severity: 'warning',
              to: timeTagAbsoluteNode.to,
            });
          }
        }
      }
    } else if (timeTagEpochNode) {
      const epochText = text.slice(timeTagEpochNode.from + 1, timeTagEpochNode.to).trim();
      const isValid = validateTime(epochText, TimeTypes.EPOCH) || validateTime(epochText, TimeTypes.EPOCH_SIMPLE);
      if (!isValid) {
        diagnostics.push({
          actions: [],
          from: timeTagEpochNode.from,
          message: CustomErrorCodes.InvalidEpochTime().message,
          severity: 'error',
          to: timeTagEpochNode.to,
        });
      } else {
        if (validateTime(epochText, TimeTypes.EPOCH)) {
          if (isTimeMax(epochText, TimeTypes.EPOCH)) {
            diagnostics.push({
              actions: [],
              from: timeTagEpochNode.from,
              message: CustomErrorCodes.MaxEpochTime(parseDurationString(epochText, 'seconds').isNegative).message,
              severity: 'error',
              to: timeTagEpochNode.to,
            });
          } else {
            if (!isTimeBalanced(epochText, TimeTypes.EPOCH)) {
              diagnostics.push({
                actions: [],
                from: timeTagEpochNode.from,
                message: CustomErrorCodes.UnbalancedTime(getBalancedDuration(epochText)).message,
                severity: 'warning',
                to: timeTagEpochNode.to,
              });
            }
          }
        }
      }
    } else if (timeTagRelativeNode) {
      const relativeText = text.slice(timeTagRelativeNode.from + 1, timeTagRelativeNode.to).trim();
      const isValid =
        validateTime(relativeText, TimeTypes.RELATIVE) || validateTime(relativeText, TimeTypes.RELATIVE_SIMPLE);
      if (!isValid) {
        diagnostics.push({
          actions: [],
          from: timeTagRelativeNode.from,
          message: CustomErrorCodes.InvalidRelativeTime().message,
          severity: 'error',
          to: timeTagRelativeNode.to,
        });
      } else {
        if (validateTime(relativeText, TimeTypes.RELATIVE)) {
          if (isTimeMax(relativeText, TimeTypes.RELATIVE)) {
            diagnostics.push({
              actions: [],
              from: timeTagRelativeNode.from,
              message: CustomErrorCodes.MaxRelativeTime().message,
              severity: 'error',
              to: timeTagRelativeNode.to,
            });
          } else {
            if (!isTimeBalanced(relativeText, TimeTypes.EPOCH)) {
              diagnostics.push({
                actions: [],
                from: timeTagRelativeNode.from,
                message: CustomErrorCodes.UnbalancedTime(getBalancedDuration(relativeText)).message,
                severity: 'error',
                to: timeTagRelativeNode.to,
              });
            }
          }
        }
      }
    }
  }
  return diagnostics;
}

/**
 * Function to generate diagnostics for immediate commands in the parse tree.
 *
 * @param {SyntaxNode[] | undefined} commandNodes - Array of command nodes or undefined.
 * @param {string} text - Text of the sequence.
 * @return {Diagnostic[]} Array of diagnostics.
 */
function immediateCommandLinter(
  commandNodes: SyntaxNode[] | undefined,
  text: string,
  variables: VariableMap,
  commandDictionary: CommandDictionary | null,
  channelDictionary: ChannelDictionary | null,
  parameterDictionaries: ParameterDictionary[],
): Diagnostic[] {
  // If there are no command nodes, return the empty array
  if (!commandNodes) {
    return [];
  }
  // Initialize an array to hold diagnostics

  const diagnostics: Diagnostic[] = [];

  // Iterate over each command node
  for (const command of commandNodes) {
    // Get the TimeTag node for the current command
    const timeTagNode = command.getChild('TimeTag');

    // If the TimeTag node exists, create a diagnostic
    if (timeTagNode) {
      diagnostics.push({
        actions: [],
        from: command.from,
        message: "Immediate commands can't have a time tag",
        severity: 'error',
        to: command.to,
      });
    }

    // Validate the command and push the generated diagnostics to the array
    diagnostics.push(
      ...validateCommand(
        command,
        text,
        'immediate',
        variables,
        commandDictionary,
        channelDictionary,
        parameterDictionaries,
      ),
    );

    // Lint the metadata
    diagnostics.push(...validateMetadata(command));

    // immediate commands don't have models
    const modelsNode = command.getChild('Models');
    if (modelsNode) {
      diagnostics.push({
        from: modelsNode.from,
        message: "Immediate commands can't have models",
        severity: 'error',
        to: modelsNode.to,
      });
    }
  }

  // Return the array of diagnostics
  return diagnostics;
}

/**
 * Function to generate diagnostics based on HardwareCommands section in the parse tree.
 *
 * @param {SyntaxNode[] | undefined} commands - nodes representing hardware commands
 * @param {string} text - the text to validate against
 * @return {Diagnostic[]} an array of diagnostics
 */
function hardwareCommandLinter(
  commands: SyntaxNode[] | undefined,
  text: string,
  commandDictionary: CommandDictionary | null,
  channelDictionary: ChannelDictionary | null,
  parameterDictionaries: ParameterDictionary[],
): Diagnostic[] {
  // Initialize an empty array to hold diagnostics
  const diagnostics: Diagnostic[] = [];

  // If there are no command nodes, return an empty array of diagnostics
  if (!commands) {
    return diagnostics;
  }

  // Iterate over each command node
  for (const command of commands) {
    // Get the TimeTag node for the current command
    const timeTag = command.getChild('TimeTag');

    // If the TimeTag node exists, create a diagnostic
    if (timeTag) {
      // Push a diagnostic to the array indicating that time tags are not allowed for hardware commands
      diagnostics.push({
        actions: [],
        from: command.from,
        message: 'Time tag is not allowed for hardware commands',
        severity: 'error',
        to: command.to,
      });
    }

    // Validate the command and push the generated diagnostics to the array
    diagnostics.push(
      ...validateCommand(command, text, 'hardware', {}, commandDictionary, channelDictionary, parameterDictionaries),
    );

    // Lint the metadata
    diagnostics.push(...validateMetadata(command));

    // hardware commands don't have models
    const modelsNode = command.getChild('Models');
    if (modelsNode) {
      diagnostics.push({
        actions: [],
        from: modelsNode.from,
        message: "Immediate commands can't have models",
        severity: 'error',
        to: modelsNode.to,
      });
    }
  }

  // Return the array of diagnostics
  return diagnostics;
}

/**
 * Validates a command by validating its stem and arguments.
 *
 * @param command - The SyntaxNode representing the command.
 * @param text - The text of the whole command.
 * @returns An array of Diagnostic objects representing the validation errors.
 */
function validateCommand(
  command: SyntaxNode,
  text: string,
  type: 'command' | 'immediate' | 'hardware' = 'command',
  variables: VariableMap,
  commandDictionary: CommandDictionary | null,
  channelDictionary: ChannelDictionary | null,
  parameterDictionaries: ParameterDictionary[],
): Diagnostic[] {
  // If the command dictionary is not initialized, return an empty array of diagnostics.
  if (!commandDictionary) {
    return [];
  }

  // Get the stem node of the command.
  const stem = command.getChild('Stem');
  // If the stem node is null, return an empty array of diagnostics.
  if (stem === null) {
    return [];
  }

  const stemText = text.slice(stem.from, stem.to);

  // Initialize an array to store the diagnostic errors.
  const diagnostics: Diagnostic[] = [];

  // Validate the stem of the command.
  const result = validateStem(stem, stemText, type, commandDictionary);
  // No command dictionary return [].
  if (result === null) {
    return [];
  }

  // Stem was invalid.
  else if (typeof result === 'object' && 'message' in result) {
    diagnostics.push(result);
    return diagnostics;
  }

  const argNode = command.getChild('Args');
  const dictArgs = (result as FswCommand).arguments ?? [];

  // Lint the arguments of the command.
  diagnostics.push(
    ...validateAndLintArguments(
      dictArgs,
      argNode ? getChildrenNode(argNode) : null,
      command,
      text,
      stemText,
      variables,
      commandDictionary,
      channelDictionary,
      parameterDictionaries,
    ),
  );

  // Return the array of diagnostics.
  return diagnostics;
}

/**
 * Validates the stem of a command.
 * @param stem - The SyntaxNode representing the stem of the command.
 * @param stemText - The command name
 * @param type - The type of command (default: 'command').
 * @returns A Diagnostic if the stem is invalid, a FswCommand if the stem is valid, or null if the command dictionary is not initialized.
 */
function validateStem(
  stem: SyntaxNode,
  stemText: string,
  type: 'command' | 'immediate' | 'hardware' = 'command',
  commandDictionary: CommandDictionary | null,
): Diagnostic | FswCommand | HwCommand | null {
  if (commandDictionary === null) {
    return null;
  }
  const { fswCommandMap, fswCommands, hwCommandMap, hwCommands } = commandDictionary;

  const dictionaryCommand: FswCommand | HwCommand | null = fswCommandMap[stemText]
    ? fswCommandMap[stemText]
    : hwCommandMap[stemText]
      ? hwCommandMap[stemText]
      : null;

  if (!dictionaryCommand) {
    const ALL_STEMS = [...fswCommands.map(cmd => cmd.stem), ...hwCommands.map(cmd => cmd.stem)];
    return {
      actions: closestStrings(stemText.toUpperCase(), ALL_STEMS, 3).map(guess => ({
        apply(view, from, to) {
          view.dispatch({ changes: { from, insert: guess, to } });
        },
        name: `Change to ${guess}`,
      })),
      from: stem.from,
      message: `Command '${stemText}' not found`,
      severity: 'error',
      to: stem.to,
    };
  }

  switch (type) {
    case 'command':
    case 'immediate':
      if (!fswCommandMap[stemText]) {
        return {
          from: stem.from,
          message: 'Command must be a fsw command',
          severity: 'error',
          to: stem.to,
        };
      }
<<<<<<< HEAD

      if (argNode.length > dictArgs.length) {
        const extraArgs = argNode.slice(dictArgs.length);
        const { from, to } = getFromAndTo(extraArgs);
        diagnostics.push({
          actions: [
            {
              apply(view, from, to) {
                view.dispatch({ changes: { from, to } });
              },
              name: `Remove ${extraArgs.length} extra argument${extraArgs.length > 1 ? 's' : ''}`,
            },
          ],
          from,
          message: `Extra arguments, definition has ${dictArgs.length}, but ${argNode.length} are present`,
          severity: 'error',
          to,
        });
        return diagnostics;
      } else if (argNode.length < dictArgs.length) {
        const { from, to } = getFromAndTo(argNode);
        const pluralS = dictArgs.length > argNode.length + 1 ? 's' : '';
        diagnostics.push({
          actions: [
            {
              apply(view) {
                if (commandDictionary) {
                  addDefaultArgs(commandDictionary, view, command, dictArgs.slice(argNode.length));
                }
              },
              name: `Add default missing argument${pluralS}`,
            },
          ],
          from,
          message: `Missing argument${pluralS}, definition has ${argNode.length}, but ${dictArgs.length} are present`,
=======
      break;
    case 'hardware':
      if (!hwCommandMap[stemText]) {
        return {
          from: stem.from,
          message: 'Command must be a hardware command',
>>>>>>> 78d20f3f
          severity: 'error',
          to: stem.to,
        };
      }
      break;
  }

  return dictionaryCommand;
}

/**
 * Validates and lints the command arguments based on the dictionary of command arguments.
 * @param dictArgs - The dictionary of command arguments.
 * @param argNode - The SyntaxNode representing the arguments of the command.
 * @param command - The SyntaxNode representing the command.
 * @param text - The text of the document.
 * @returns An array of Diagnostic objects representing the validation errors.
 */
function validateAndLintArguments(
  dictArgs: FswCommandArgument[],
  argNode: SyntaxNode[] | null,
  command: SyntaxNode,
  text: string,
  stem: string,
  variables: VariableMap,
  commandDictionary: CommandDictionary | null,
  channelDictionary: ChannelDictionary | null,
  parameterDictionaries: ParameterDictionary[],
): Diagnostic[] {
  // Initialize an array to store the validation errors
  let diagnostics: Diagnostic[] = [];

  // Validate argument presence based on dictionary definition
  if (dictArgs.length > 0) {
    if (!argNode || argNode.length === 0) {
      diagnostics.push({
        actions: [],
        from: command.from,
        message: 'The command is missing arguments.',
        severity: 'error',
        to: command.to,
      });
      return diagnostics;
    }

    if (argNode.length > dictArgs.length) {
      const extraArgs = argNode.slice(dictArgs.length);
      const { from, to } = getFromAndTo(extraArgs);
      diagnostics.push({
        actions: [
          {
            apply(view, from, to) {
              view.dispatch({ changes: { from, to } });
            },
            name: `Remove ${extraArgs.length} extra argument${extraArgs.length > 1 ? 's' : ''}`,
          },
        ],
        from,
        message: `Extra arguments, definition has ${dictArgs.length}, but ${argNode.length} are present`,
        severity: 'error',
        to,
      });
      return diagnostics;
    } else if (argNode.length < dictArgs.length) {
      const { from, to } = getFromAndTo(argNode);
      const pluralS = dictArgs.length > argNode.length + 1 ? 's' : '';
      diagnostics.push({
        actions: [
          {
            apply(view, _from, _to) {
              if (commandDictionary) {
                addDefaultArgs(commandDictionary, view, command, dictArgs.slice(argNode.length));
              }
            },
            name: `Add default missing argument${pluralS}`,
          },
        ],
        from,
        message: `Missing argument${pluralS}, definition has ${argNode.length}, but ${dictArgs.length} are present`,
        severity: 'error',
        to,
      });
      return diagnostics;
    }
  } else if (argNode && argNode.length > 0) {
    const { from, to } = getFromAndTo(argNode);
    diagnostics.push({
      actions: [
        {
          apply(view, from, to) {
            view.dispatch({ changes: { from, to } });
          },
          name: `Remove argument${argNode.length > 1 ? 's' : ''}`,
        },
      ],
      from: from,
      message: 'The command should not have arguments',
      severity: 'error',
      to: to,
    });
    return diagnostics;
  }

  // don't check any further as there are no arguments in the command dictionary
  if (dictArgs.length === 0) {
    return diagnostics;
  }

  const argValues = argNode?.map(arg => text.slice(arg.from, arg.to)) ?? [];

  // grab the first argument node
  // let node = argNode?.firstChild ?? null;

  // Iterate through the dictionary of command arguments
  for (let i = 0; i < dictArgs.length; i++) {
    const dictArg = dictArgs[i]; // Get the current dictionary argument
    const arg = argNode?.[i]; // Get the current argument node
    // Check if there are no more argument nodes
    if (!arg) {
      // Push a diagnostic error for missing argument
      diagnostics.push({
        actions: [],
        from: command.from,
        message: `Missing argument #${i + 1}, '${dictArg.name}' of type '${dictArg.arg_type}'`,
        severity: 'error',
        to: command.to,
      });
      break;
    }

    // Validate and lint the current argument node
    diagnostics = diagnostics.concat(
      ...validateArgument(
        dictArg,
        arg,
        command,
        text,
        stem,
        argValues.slice(0, i),
        variables,
        commandDictionary,
        channelDictionary,
        parameterDictionaries,
      ),
    );
  }

  // Return the array of validation errors
  return diagnostics;
}

/**
+ * Validates the given FSW command argument against the provided syntax node,
+ * and generates diagnostics if the validation fails.
+ *
+ * @param dictArg The FSW command argument to validate.
+ * @param argNode The syntax node to validate against.
+ * @param command The command node containing the argument node.
+ * @param text The full text of the document.
+ * @returns An array of diagnostics generated during the validation.
+ */
function validateArgument(
  dictArg: FswCommandArgument,
  argNode: SyntaxNode,
  command: SyntaxNode,
  text: string,
  stemText: string,
  precedingArgValues: string[],
  variables: VariableMap,
  commandDictionary: CommandDictionary | null,
  channelDictionary: ChannelDictionary | null,
  parameterDictionaries: ParameterDictionary[],
): Diagnostic[] {
  dictArg = getCustomArgDef(stemText, dictArg, precedingArgValues, parameterDictionaries, channelDictionary);

  const diagnostics: Diagnostic[] = [];

  const dictArgType = dictArg.arg_type;
  const argType = argNode.name;
  const argText = text.slice(argNode.from, argNode.to);

  switch (dictArgType) {
    case 'enum':
      if (argType === 'Enum') {
        if (!variables[argText]) {
          // TODO -- potentially check that variable types match usage
          diagnostics.push({
            from: argNode.from,
            message: `Unrecognized variable name ${argText}`,
            severity: 'error',
            to: argNode.to,
          });
        }
      } else if (argType !== 'String') {
        diagnostics.push({
          actions: [],
          from: argNode.from,
          message: `Incorrect type - expected double quoted 'enum' but got ${argType}`,
          severity: 'error',
          to: argNode.to,
        });
      } else {
        if (commandDictionary) {
          const symbols = getAllEnumSymbols(commandDictionary?.enumMap, dictArg.enum_name) ?? dictArg.range ?? [];
          const unquotedArgText = argText.replace(/^"|"$/g, '');
          if (!symbols.includes(unquotedArgText)) {
            const guess = closest(unquotedArgText.toUpperCase(), symbols);
            diagnostics.push({
              actions: [
                {
                  apply(view, from, to) {
                    view.dispatch({ changes: { from, insert: `"${guess}"`, to } });
                  },
                  name: `Change to ${guess}`,
                },
              ],
              from: argNode.from,
              message: `Enum should be "${symbols.slice(0, MAX_ENUMS_TO_SHOW).join(' | ')}${symbols.length > MAX_ENUMS_TO_SHOW ? ' ...' : ''}"\n`,
              severity: 'error',
              to: argNode.to,
            });
            break;
          }
        }
      }
      break;
    case 'boolean':
      if (argType !== 'Boolean') {
        diagnostics.push({
          actions: [],
          from: argNode.from,
          message: `Incorrect type - expected 'Boolean' but got ${argType}`,
          severity: 'error',
          to: argNode.to,
        });
      }
      if (['true', 'false'].includes(argText) === false) {
        diagnostics.push({
          actions: [],
          from: argNode.from,
          message: `Incorrect value - expected true or false but got ${argText}`,
          severity: 'error',
          to: argNode.to,
        });
      }
      break;
    case 'float':
    case 'integer':
    case 'numeric':
    case 'unsigned':
      if (argType === 'Number') {
        if (dictArg.range === null) {
          break;
        }
        const { max, min } = dictArg.range;
        const nodeTextAsNumber = parseFloat(argText);

        if (nodeTextAsNumber < min || nodeTextAsNumber > max) {
          const message =
            max !== min
              ? `Number out of range. Range is between ${min} and ${max} inclusive.`
              : `Number out of range. Range is ${min}.`;
          diagnostics.push({
            actions:
              max === min
                ? [
                    {
                      apply(view, from, to) {
                        view.dispatch({ changes: { from, insert: `${min}`, to } });
                      },
                      name: `Change to ${min}`,
                    },
                  ]
                : [],
            from: argNode.from,
            message,
            severity: 'error',
            to: argNode.to,
          });
        }
      } else if (argType === 'Enum') {
        if (!variables[argText]) {
          diagnostics.push({
            from: argNode.from,
            message: `Unrecognized variable name ${argText}`,
            severity: 'error',
            to: argNode.to,
          });
        }
      } else {
        diagnostics.push({
          from: argNode.from,
          message: `Incorrect type - expected 'Number' but got ${argType}`,
          severity: 'error',
          to: argNode.to,
        });
      }
      break;
    case 'fixed_string':
    case 'var_string':
      if (argType === 'Enum') {
        if (!variables[argText]) {
          const insert = closest(argText, Object.keys(variables));
          diagnostics.push({
            actions: [
              {
                apply(view, from, to) {
                  view.dispatch({ changes: { from, insert, to } });
                },
                name: `Change to ${insert}`,
              },
            ],
            from: argNode.from,
            message: `Unrecognized variable name ${argText}`,
            severity: 'error',
            to: argNode.to,
          });
        }
      } else if (argType !== 'String') {
        diagnostics.push({
          from: argNode.from,
          message: `Incorrect type - expected 'String' but got ${argType}`,
          severity: 'error',
          to: argNode.to,
        });
      }
      break;
    case 'repeat':
      if (argType !== TOKEN_REPEAT_ARG) {
        diagnostics.push({
          from: argNode.from,
          message: `Incorrect type - expected '${TOKEN_REPEAT_ARG}' but got ${argType}`,
          severity: 'error',
          to: argNode.to,
        });
      } else {
        const repeatNodes = argNode.getChildren('Arguments');
        const repeatDef = dictArg.repeat;
        if (repeatDef) {
          const repeatLength = repeatDef.arguments.length;
          const minSets = repeatDef.min ?? 0;
          const maxSets = repeatDef.max ?? Infinity;
          const minCount = repeatLength * minSets;
          const maxCount = repeatLength * maxSets;
          if (minCount > repeatNodes.length) {
            diagnostics.push({
              actions: [],
              from: argNode.from,
              message: `Repeat argument should have at least ${minCount} value${minCount !== 0 ? 's' : ''} but has ${
                repeatNodes.length
              }`,
              severity: 'error',
              to: argNode.to,
            });
          } else if (maxCount < repeatNodes.length) {
            diagnostics.push({
              actions: [],
              from: argNode.from,
              message: `Repeat argument should have at most ${maxCount} value${maxCount !== 0 ? 's' : ''} but has ${
                repeatNodes.length
              }`,
              severity: 'error',
              to: argNode.to,
            });
          } else if (repeatNodes.length % repeatLength !== 0) {
            const allowedValues: number[] = [];
            for (let i = minSets; i <= Math.min(maxSets, minSets + 2); i++) {
              allowedValues.push(i * repeatLength);
            }
            let showEllipses = false;
            if (allowedValues.length) {
              const lastVal = allowedValues[allowedValues.length - 1];
              if (maxCount > lastVal) {
                if (maxCount > lastVal + repeatLength) {
                  showEllipses = true;
                }
                allowedValues.push(maxCount);
              }
            }
            const valStrings = allowedValues.map(i => i.toString());
            if (showEllipses) {
              valStrings.splice(allowedValues.length - 1, 0, '...');
            }

            diagnostics.push({
              actions: [],
              from: argNode.from,
              message: `Repeat argument should have [${valStrings.join(', ')}] values`,
              severity: 'error',
              to: argNode.to,
            });
          } else {
            repeatNodes
              .reduce<SyntaxNode[][]>((acc, node, i) => {
                const chunkIndex = Math.floor(i / repeatLength);
                if (!acc[chunkIndex]) {
                  acc[chunkIndex] = [];
                }
                acc[chunkIndex].push(node);
                return acc;
              }, [])
              .forEach((repeat: SyntaxNode[]) => {
                // check individual args
                diagnostics.push(
                  ...validateAndLintArguments(
                    repeatDef.arguments ?? [],
                    repeat,
                    command,
                    text,
                    stemText,
                    variables,
                    commandDictionary,
                    channelDictionary,
                    parameterDictionaries,
                  ),
                );
              });
          }
        }
      }

      break;
  }
  return diagnostics;
}

function validateId(commandNode: SyntaxNode, text: string): Diagnostic[] {
  const diagnostics: Diagnostic[] = [];
  const idNodes = commandNode.getChildren('IdDeclaration');
  if (idNodes.length) {
    const idNode = idNodes[0];
    const idValNode = idNode.firstChild;
    if (idValNode?.name === 'Enum' || idValNode?.name === 'Number') {
      const { from, to } = getFromAndTo([idValNode]);
      const idVal = text.slice(from, to);
      diagnostics.push({
        actions: idValNode
          ? [
              {
                apply(view, from, to) {
                  view.dispatch({ changes: { from, insert: quoteEscape(idVal), to } });
                },
                name: `Quote ${idVal}`,
              },
            ]
          : [],
        from,
        message: `@ID directives must include double quoted string e.g. '@ID "sequence.name"'`,
        severity: 'error',
        to,
      });
    } else if (!idValNode) {
      diagnostics.push({
        ...getFromAndTo([idNode]),
        message: `@ID directives must include a double quoted string e.g. '@ID "sequence.name"`,
        severity: 'error',
      });
    }
  }
  diagnostics.push(
    ...idNodes.slice(1).map(
      idNode =>
        ({
          ...getFromAndTo([idNode]),
          message: 'Only one @ID directive is allowed per sequence',
          severity: 'error',
        }) as const,
    ),
  );
  return diagnostics;
}

/**
 * Validates the metadata of a command node and returns an array of diagnostics.
 * @param commandNode - The command node to validate.
 * @returns An array of diagnostic objects.
 */
function validateMetadata(commandNode: SyntaxNode): Diagnostic[] {
  // Get the metadata node of the command node
  const metadataNode = commandNode.getChild('Metadata');
  // If there is no metadata node, return an empty array
  if (!metadataNode) {
    return [];
  }
  // Get the metadata entry nodes of the metadata node
  const metadataEntry = metadataNode.getChildren('MetaEntry');
  // If there are no metadata entry nodes, return an empty array
  if (!metadataEntry) {
    return [];
  }

  const diagnostics: Diagnostic[] = [];

  // Iterate over each metadata entry node
  metadataEntry.forEach(entry => {
    // Get the children nodes of the metadata entry node
    const metadataNodeChildren = getChildrenNode(entry);

    if (metadataNodeChildren.length > 2) {
      diagnostics.push({
        actions: [],
        from: entry.from,
        message: `Should only have a 'key' and a 'value'`,
        severity: 'error',
        to: entry.to,
      });
    } else {
      // Define the template for metadata nodes
      const metadataTemplate = ['Key', 'Value'];
      // Iterate over each template node
      for (let i = 0; i < metadataTemplate.length; i++) {
        // Get the name of the template node
        const templateName = metadataTemplate[i];
        // Get the metadata node of the current template node
        const metadataNode = metadataNodeChildren[i];

        // If there is no metadata node, add a diagnostic
        if (!metadataNode) {
          diagnostics.push({
            actions: [],
            from: entry.from,
            message: `Missing ${templateName}`,
            severity: 'error',
            to: entry.to,
          });
          break;
        }

        // If the name of the metadata node is not the template node name
        if (metadataNode.name !== templateName) {
          // Get the name of the deepest node of the metadata node
          const deepestNodeName = getDeepestNode(metadataNode).name;
          // Add a diagnostic based on the name of the deepest node
          switch (deepestNodeName) {
            case 'String':
              break; // do nothing as it is a string
            case 'Number':
            case 'Enum':
            case 'Boolean':
              diagnostics.push({
                from: metadataNode.from,
                message: `Incorrect type - expected 'String' but got ${deepestNodeName}`,
                severity: 'error',
                to: metadataNode.to,
              });
              break;
            default:
              diagnostics.push({
                from: entry.from,
                message: `Missing ${templateName}`,
                severity: 'error',
                to: entry.to,
              });
          }
        }
      }
    }
  });

  return diagnostics;
}

function validateModel(commandNode: SyntaxNode): Diagnostic[] {
  const models = commandNode.getChild('Models')?.getChildren('Model');
  if (!models) {
    return [];
  }

  const diagnostics: Diagnostic[] = [];

  models.forEach(model => {
    const modelChildren = getChildrenNode(model);
    if (modelChildren.length > 3) {
      diagnostics.push({
        from: model.from,
        message: `Should only have 'Variable', 'value', and 'Offset'`,
        severity: 'error',
        to: model.to,
      });
    } else {
      const modelTemplate = ['Variable', 'Value', 'Offset'];
      for (let i = 0; i < modelTemplate.length; i++) {
        const templateName = modelTemplate[i];
        const modelNode = modelChildren[i];
        if (!modelNode) {
          diagnostics.push({
            from: model.from,
            message: `Missing ${templateName}`,
            severity: 'error',
            to: model.to,
          });
        }

        if (modelNode.name !== templateName) {
          const deepestNodeName = getDeepestNode(modelNode).name;
          if (deepestNodeName === TOKEN_ERROR) {
            diagnostics.push({
              from: model.from,
              message: `Missing ${templateName}`,
              severity: 'error',
              to: model.to,
            });
            break;
          } else {
            if (templateName === 'Variable' || templateName === 'Offset') {
              if (deepestNodeName !== 'String') {
                diagnostics.push({
                  from: modelNode.from,
                  message: `Incorrect type - expected 'String' but got ${deepestNodeName}`,
                  severity: 'error',
                  to: modelNode.to,
                });
                break;
              }
            } else {
              // Value
              if (deepestNodeName !== 'Number' && deepestNodeName !== 'String' && deepestNodeName !== 'Boolean') {
                diagnostics.push({
                  from: modelNode.from,
                  message: `Incorrect type - expected 'Number', 'String', or 'Boolean' but got ${deepestNodeName}`,
                  severity: 'error',
                  to: modelNode.to,
                });
                break;
              }
            }
          }
        }
      }
    }
  });

  return diagnostics;
}<|MERGE_RESOLUTION|>--- conflicted
+++ resolved
@@ -1,11 +1,5 @@
 import { syntaxTree } from '@codemirror/language';
-<<<<<<< HEAD
-import { linter, type Diagnostic } from '@codemirror/lint';
-import type { Extension } from '@codemirror/state';
-import { EditorState } from '@codemirror/state';
-=======
 import { type Diagnostic } from '@codemirror/lint';
->>>>>>> 78d20f3f
 import type { SyntaxNode, Tree } from '@lezer/common';
 import type {
   ChannelDictionary,
@@ -25,13 +19,7 @@
 import { TimeTypes } from '../../enums/time';
 import { getGlobals, sequenceAdaptation } from '../../stores/sequence-adaptation';
 import { CustomErrorCodes } from '../../workers/customCodes';
-<<<<<<< HEAD
-import { closeSuggestion, computeBlocks, openSuggestion, type PairedCommands } from '../codemirror/custom-folder';
-import { addDefaultArgs, quoteEscape, parseNumericArg, isHexValue } from '../codemirror/codemirror-utils';
-
-=======
 import { addDefaultArgs, quoteEscape } from '../codemirror/codemirror-utils';
->>>>>>> 78d20f3f
 import {
   getBalancedDuration,
   getDoyTime,
@@ -66,6 +54,18 @@
   distances.sort((a, b) => a.distance - b.distance);
   return distances.slice(0, n).map(pair => pair.s);
 }
+
+type WhileOpener = {
+  command: SyntaxNode;
+  from: number;
+  stemToClose: string;
+  to: number;
+  word: string;
+};
+
+type IfOpener = WhileOpener & {
+  hasElse: boolean;
+};
 
 type VariableMap = {
   [name: string]: VariableDeclaration;
@@ -128,14 +128,6 @@
         parameterDictionaries,
       ),
     );
-<<<<<<< HEAD
-
-    diagnostics.push(
-      ...hardwareCommandLinter(treeNode.getChild('HardwareCommands')?.getChildren(TOKEN_COMMAND) || [], docText),
-    );
-
-    diagnostics.push(...conditionalAndLoopKeywordsLinter(view.state));
-=======
     diagnostics.push(
       ...validateRequests(
         commandsNode.getChildren(TOKEN_REQUEST),
@@ -147,7 +139,6 @@
       ),
     );
   }
->>>>>>> 78d20f3f
 
   diagnostics.push(
     ...immediateCommandLinter(
@@ -208,87 +199,6 @@
   return diagnostics;
 }
 
-<<<<<<< HEAD
-  /**
-   * Checks for unexpected tokens.
-   *
-   * @param tree
-   * @returns
-   */
-  function validateParserErrors(tree: Tree) {
-    const diagnostics: Diagnostic[] = [];
-    const MAX_PARSER_ERRORS = 100;
-    tree.iterate({
-      enter: node => {
-        if (node.name === TOKEN_ERROR && diagnostics.length < MAX_PARSER_ERRORS) {
-          const { from, to } = node;
-          diagnostics.push({
-            from,
-            message: `Unexpected token`,
-            severity: 'error',
-            to,
-          });
-        }
-      },
-    });
-    return diagnostics;
-  }
-
-  function conditionalAndLoopKeywordsLinter(state: EditorState): Diagnostic[] {
-    const diagnostics: Diagnostic[] = [];
-
-    const blocks = computeBlocks(state);
-
-    if (blocks) {
-      const pairs = Object.values(blocks);
-      const unmatchedEnd: Pick<PairedCommands, 'end'>[] = pairs.filter(
-        (pair): pair is Pick<PairedCommands, 'end'> => !pair.start && !!pair.end,
-      );
-      unmatchedEnd.forEach(pair => {
-        const stem = state.sliceDoc(pair.end.from, pair.end.to);
-        diagnostics.push({
-          from: pair.end.from,
-          message: `${stem} must match a preceding ${openSuggestion(stem)}`,
-          severity: 'error',
-          to: pair.end.to,
-        });
-      });
-
-      // mismatched open commands cascade due to the implementation via stack and no attempt to interpret intent
-      // to help the user incrementally correct the sequence show only the last error of this type
-      const unclosedOpen: Pick<PairedCommands, 'start'>[] = pairs.filter(
-        (pair): pair is Pick<PairedCommands, 'start'> => !!pair.start && !pair.end,
-      );
-
-      unclosedOpen
-        .sort((a, b) => b.start.from - a.start.from)
-        .slice(0, 1)
-        .forEach(pair => {
-          const stem = state.sliceDoc(pair.start.from, pair.start.to);
-          const suggestion = closeSuggestion(stem);
-          diagnostics.push({
-            actions: [
-              {
-                apply(view: EditorView) {
-                  if (pair.start?.parent) {
-                    view.dispatch({
-                      changes: {
-                        from: pair.start?.parent.to,
-                        insert: `\nC ${suggestion}\n`,
-                      },
-                    });
-                  }
-                },
-                name: `Insert ${suggestion}`,
-              },
-            ],
-            from: pair.start.from,
-            message: `Block opened by ${stem} is not closed`,
-            severity: 'error',
-            to: pair.start.to,
-          });
-        });
-=======
 function conditionalAndLoopKeywordsLinter(commandNodes: SyntaxNode[], text: string): Diagnostic[] {
   const diagnostics: Diagnostic[] = [];
   const conditionalStack: IfOpener[] = [];
@@ -373,14 +283,9 @@
           loopStack.pop();
         }
       }
->>>>>>> 78d20f3f
     }
   }
 
-<<<<<<< HEAD
-    return diagnostics;
-  }
-=======
   // Anything left on the stack is unclosed
   diagnostics.push(
     ...[...loopStack, ...conditionalStack].map(block => {
@@ -405,7 +310,6 @@
       } as const;
     }),
   );
->>>>>>> 78d20f3f
 
   return diagnostics;
 }
@@ -645,23 +549,9 @@
       severity: 'error',
       to,
     });
-<<<<<<< HEAD
-    return diagnostics;
-  }
-
-  function insertAction(name: string, insert: string) {
-    return {
-      apply(view: EditorView, from: number) {
-        view.dispatch({ changes: { from, insert } });
-      },
-      name,
-    };
-  }
-=======
   });
   return diagnostics;
 }
->>>>>>> 78d20f3f
 
 function insertAction(name: string, insert: string) {
   return {
@@ -1112,50 +1002,12 @@
           to: stem.to,
         };
       }
-<<<<<<< HEAD
-
-      if (argNode.length > dictArgs.length) {
-        const extraArgs = argNode.slice(dictArgs.length);
-        const { from, to } = getFromAndTo(extraArgs);
-        diagnostics.push({
-          actions: [
-            {
-              apply(view, from, to) {
-                view.dispatch({ changes: { from, to } });
-              },
-              name: `Remove ${extraArgs.length} extra argument${extraArgs.length > 1 ? 's' : ''}`,
-            },
-          ],
-          from,
-          message: `Extra arguments, definition has ${dictArgs.length}, but ${argNode.length} are present`,
-          severity: 'error',
-          to,
-        });
-        return diagnostics;
-      } else if (argNode.length < dictArgs.length) {
-        const { from, to } = getFromAndTo(argNode);
-        const pluralS = dictArgs.length > argNode.length + 1 ? 's' : '';
-        diagnostics.push({
-          actions: [
-            {
-              apply(view) {
-                if (commandDictionary) {
-                  addDefaultArgs(commandDictionary, view, command, dictArgs.slice(argNode.length));
-                }
-              },
-              name: `Add default missing argument${pluralS}`,
-            },
-          ],
-          from,
-          message: `Missing argument${pluralS}, definition has ${argNode.length}, but ${dictArgs.length} are present`,
-=======
       break;
     case 'hardware':
       if (!hwCommandMap[stemText]) {
         return {
           from: stem.from,
           message: 'Command must be a hardware command',
->>>>>>> 78d20f3f
           severity: 'error',
           to: stem.to,
         };
